--- conflicted
+++ resolved
@@ -121,8 +121,6 @@
     <dependencies>
 
         <dependency>
-<<<<<<< HEAD
-=======
             <groupId>org.slf4j</groupId>
             <artifactId>slf4j-simple</artifactId>
             <version>2.0.0-alpha7</version>
@@ -135,7 +133,6 @@
         </dependency>
 
         <dependency>
->>>>>>> 7d146cb6
             <groupId>org.apache.maven.plugins</groupId>
             <artifactId>maven-shade-plugin</artifactId>
             <version>3.2.4</version>
