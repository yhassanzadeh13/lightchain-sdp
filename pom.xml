<?xml version="1.0" encoding="UTF-8"?>
<project xmlns="http://maven.apache.org/POM/4.0.0"
         xmlns:xsi="http://www.w3.org/2001/XMLSchema-instance"
         xsi:schemaLocation="http://maven.apache.org/POM/4.0.0 http://maven.apache.org/xsd/maven-4.0.0.xsd">
    <modelVersion>4.0.0</modelVersion>

    <groupId>io.github.yhassanzadeh13</groupId>
    <artifactId>lightchain-sdp</artifactId>
    <version>1.0-SNAPSHOT</version>

    <properties>
        <maven.compiler.source>16</maven.compiler.source>
        <maven.compiler.target>16</maven.compiler.target>
    </properties>

    <repositories>
        <repository>
            <id>jitpack.io</id>
            <url>https://jitpack.io</url>
        </repository>
    </repositories>

    <build>
        <sourceDirectory>src/main/java</sourceDirectory>
        <pluginManagement>
            <plugins>
                <plugin>
                    <groupId>org.apache.maven.plugins</groupId>
                    <artifactId>maven-compiler-plugin</artifactId>
                    <version>3.8.0</version>
                    <configuration>
                        <debug>true</debug>
                        <verbose>true</verbose>
                        <compilerArgs>
                            <arg>-Xlint</arg>
                        </compilerArgs>
                        <source>9</source>
                        <target>9</target>
                    </configuration>
                </plugin>
                <plugin>
                    <groupId>org.apache.maven.plugins</groupId>
                    <artifactId>maven-assembly-plugin</artifactId>
                    <version>3.3.0</version>
                    <configuration>
                        <descriptorRefs>
                            <descriptorRef>jar-with-dependencies</descriptorRef>
                        </descriptorRefs>
                    </configuration>
                    <executions>
                        <execution>
                            <id>assemble-all</id>
                            <phase>package</phase>
                            <goals>
                                <goal>single</goal>
                            </goals>
                        </execution>
                    </executions>
                </plugin>
                <plugin>
                    <groupId>org.apache.maven.plugins</groupId>
                    <artifactId>maven-surefire-plugin</artifactId>
                    <version>3.0.0-M5</version>
                </plugin>
                <plugin>
                    <groupId>org.apache.maven.plugins</groupId>
                    <artifactId>maven-checkstyle-plugin</artifactId>
                    <version>3.1.2</version>
                    <configuration>
                        <configLocation>checkstyle.xml</configLocation>
                        <encoding>UTF-8</encoding>
                        <consoleOutput>true</consoleOutput>
                        <failsOnError>true</failsOnError>
                        <linkXRef>false</linkXRef>
                    </configuration>
                    <dependencies>
                        <dependency>
                            <groupId>com.puppycrawl.tools</groupId>
                            <artifactId>checkstyle</artifactId>
                            <version>8.42</version>
                        </dependency>
                    </dependencies>
                </plugin>
                <plugin>
                    <groupId>com.github.spotbugs</groupId>
                    <artifactId>spotbugs-maven-plugin</artifactId>
                    <version>4.5.2.0</version>
                    <dependencies>
                        <!-- overwrite dependency on spotbugs if you want to specify the version of spotbugs -->
                        <dependency>
                            <groupId>com.github.spotbugs</groupId>
                            <artifactId>spotbugs</artifactId>
                            <version>4.5.3</version>
                        </dependency>
                    </dependencies>
                    <configuration>
                        <effort>Max</effort>
                        <xmlOutput>true</xmlOutput>
                        <failOnError>true</failOnError>
                        <failThreshold>Low</failThreshold>
                    </configuration>
                </plugin>
            </plugins>
        </pluginManagement>
    </build>

    <dependencies>
        <!-- The client -->
        <dependency>
            <groupId>io.prometheus</groupId>
            <artifactId>simpleclient</artifactId>
            <version>0.15.0</version>
        </dependency>

        <!-- Hotspot JVM metrics-->
        <dependency>
            <groupId>io.prometheus</groupId>
            <artifactId>simpleclient_hotspot</artifactId>
            <version>0.15.0</version>
        </dependency>

        <!-- Exposition HTTPServer-->
        <dependency>
            <groupId>io.prometheus</groupId>
            <artifactId>simpleclient_httpserver</artifactId>
            <version>0.15.0</version>
        </dependency>

        <!-- Pushgateway exposition-->
        <dependency>
            <groupId>io.prometheus</groupId>
            <artifactId>simpleclient_pushgateway</artifactId>
            <version>0.14.1</version>
        </dependency>
        <dependency>
            <groupId>org.junit.jupiter</groupId>
            <artifactId>junit-jupiter</artifactId>
            <version>5.8.2</version>
            <scope>test</scope>
        </dependency>
        <dependency>
            <groupId>com.github.multiformats</groupId>
            <artifactId>java-multibase</artifactId>
            <version>v1.0.0</version>
        </dependency>
<<<<<<< HEAD

        <!-- Mockito mock class dependencies -->
        <dependency>
            <groupId>org.mockito</groupId>
            <artifactId>mockito-core</artifactId>
            <version>4.3.1</version>
        </dependency>

        <!-- PuppyCrawl Tools-->
        <dependency>
            <groupId>com.puppycrawl.tools</groupId>
            <artifactId>checkstyle</artifactId>
            <version>8.42</version>
        </dependency>

        <!--  -->
        <dependency>
            <groupId>com.github.spotbugs</groupId>
            <artifactId>spotbugs</artifactId>
            <version>4.5.3</version>
        </dependency>

    </dependencies>
=======
>>>>>>> 2c95068d

        <!-- Gson Dependencies for JSON Encoding/Decoding -->
        <dependency>
            <groupId>com.google.code.gson</groupId>
            <artifactId>gson</artifactId>
            <version>2.9.0</version>
        </dependency>


        <!-- Apache Commons Codec for byteR -->
        <dependency>
            <groupId>commons-codec</groupId>
            <artifactId>commons-codec</artifactId>
            <version>1.15</version>
        </dependency>

    </dependencies>
</project><|MERGE_RESOLUTION|>--- conflicted
+++ resolved
@@ -143,7 +143,6 @@
             <artifactId>java-multibase</artifactId>
             <version>v1.0.0</version>
         </dependency>
-<<<<<<< HEAD
 
         <!-- Mockito mock class dependencies -->
         <dependency>
@@ -166,9 +165,6 @@
             <version>4.5.3</version>
         </dependency>
 
-    </dependencies>
-=======
->>>>>>> 2c95068d
 
         <!-- Gson Dependencies for JSON Encoding/Decoding -->
         <dependency>
