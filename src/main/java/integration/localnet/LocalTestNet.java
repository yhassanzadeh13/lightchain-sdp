package integration.localnet;

import java.io.File;
import java.nio.charset.StandardCharsets;
import java.util.ArrayList;
<<<<<<< HEAD
import java.util.Arrays;
import java.util.HashSet;
import java.util.List;
import java.util.concurrent.ConcurrentHashMap;
import java.util.concurrent.ConcurrentMap;
import java.util.concurrent.TimeUnit;

import com.github.dockerjava.api.async.ResultCallbackTemplate;
=======
import java.util.HashSet;
import java.util.List;
import java.util.concurrent.TimeUnit;

import bootstrap.Bootstrap;
>>>>>>> 479ec57f
import com.github.dockerjava.api.command.BuildImageResultCallback;
import com.github.dockerjava.api.command.CreateContainerResponse;
import com.github.dockerjava.api.model.Bind;
import com.github.dockerjava.api.model.Frame;
import com.github.dockerjava.api.model.HostConfig;
import com.github.dockerjava.core.command.LogContainerResultCallback;
import metrics.integration.MetricsTestNet;
<<<<<<< HEAD
import model.lightchain.Identifier;
=======
import modules.logger.LightchainLogger;
import modules.logger.Logger;
>>>>>>> 479ec57f

/**
 * Creates a metric collection network that is composed of a grafana and a prometheus container, as well as a
 * metric generation server (for now).
 * The grafana container is exposed at localhost:3000.
 * The prometheus container is exposed at localhost:9090.
 */
public class LocalTestNet extends MetricsTestNet {
  private static final String LOCAL_DOCKER_REGISTRY = "localhost:5001";
  private static final String LIGHTCHAIN_IMAGE = "/lightchain:lastest";
  private static final String SERVER_VOLUME = "server_volume";
  private static final String SERVER = "server";
  private static final String SERVER_VOLUME_BINDING = "server_volume:/app";
  private static final String DOCKER_FILE = "./Dockerfile";
  private static final String NODE_VOLUME = "server_volume";
  private static final String NODE = "server";
  private static final String NODE_VOLUME_BINDING = "server_volume:/app";
  private static final String NODE_DOCKER_FILE = "./DockerfileTestnet";

<<<<<<< HEAD
  private static final String NODE_VOLUME = "server_volume";
  private static final String NODE = "server";
  private static final String NODE_VOLUME_BINDING = "server_volume:/app";
  private static final String NODE_DOCKER_FILE = "./DockerfileNode";

  private int nodeCount;

  public LocalTestNet() {
    super();
=======
  private final Logger logger = LightchainLogger.getLogger(Bootstrap.class.getCanonicalName());

  private final int nodeCount;

  public LocalTestNet(int nodeCount) {
    this.nodeCount = nodeCount;
>>>>>>> 479ec57f
  }

  public LocalTestNet(int nodeCount) {
    this.nodeCount = nodeCount;
  }

  /**
   * Creates and returns HTTP Server container that serves as the local testnet.
<<<<<<< HEAD
   */
=======
   * Deprecated: contains a sample MVP server that is not used in the testnet.
   */
  @Deprecated
>>>>>>> 479ec57f
  private CreateContainerResponse createServerContainer() {
    // Volume Creation
    this.createVolumesIfNotExist(SERVER_VOLUME);

    // HTTP Server Container
    String imageId = dockerClient.buildImageCmd()
            .withDockerfile(new File(DOCKER_FILE))
            .withPull(true)
            .exec(new BuildImageResultCallback())
            .awaitImageId();

    List<Bind> serverBinds = new ArrayList<>();
    serverBinds.add(Bind.parse(SERVER_VOLUME_BINDING));

    HostConfig hostConfig = new HostConfig()
            .withBinds(serverBinds)
            .withNetworkMode(NETWORK_NAME);

    return this.dockerClient
            .createContainerCmd(imageId)
            .withName(SERVER)
            .withTty(true)
            .withHostConfig(hostConfig)
            .exec();
  }

  /**
   * Creates and runs a metrics collection network accompanied by a metrics generator server.
   */
  public void runLocalTestNet() {
<<<<<<< HEAD
=======
    this.logger.info("creating metrics collection network");
>>>>>>> 479ec57f
    super.runMetricsTestNet();
    this.logger.info("metrics test net created");

    this.logger.info("creating node containers");
    createNodeContainers();
    this.logger.info("node containers created");
  }

<<<<<<< HEAD
    CreateContainerResponse httpServer = this.createServerContainer();
    dockerClient
            .startContainerCmd(httpServer.getId())
            .exec();
=======
  /**
   * Creates and runs a node network accompanied by a metrics generator server.
   */
  public void createNodeContainers() {
    String imageId = LOCAL_DOCKER_REGISTRY + LIGHTCHAIN_IMAGE;
    if (dockerClient.pullImageCmd(imageId) == null) {
      // alternatively, you may run docker-build-lightchain to build the image.
      this.logger.warn("could not find image {} in local registry", imageId);
      this.logger.warn("building lightchain images from Dockerfile, this may take a while...");

      imageId = dockerClient.buildImageCmd()
          .withTags(new HashSet<>(List.of("image")))
          .withDockerfile(new File(NODE_DOCKER_FILE))
          .withPull(true)
          .exec(new BuildImageResultCallback())
          .awaitImageId();

      this.logger.info("lightchain image built, image id: {}", imageId);
    }

    List<Bind> serverBinds = new ArrayList<>();
    serverBinds.add(Bind.parse(NODE_VOLUME_BINDING));
    HostConfig hostConfig = new HostConfig()
        .withBinds(serverBinds)
        .withNetworkMode(NETWORK_NAME);
    ArrayList<CreateContainerResponse> containers = new ArrayList<>();

    for (int i = 0; i < nodeCount; i++) {
      this.createVolumesIfNotExist("NODE_VOLUME_" + i);

      logger.info("creating node container {}", i);

      CreateContainerResponse nodeServer = this.dockerClient
          .createContainerCmd(imageId)
          .withName("NODE" + i)
          .withTty(true)
          .withHostConfig(hostConfig)
          .withCmd("NODE" + i, "bootstrap.txt")
          .exec();
      containers.add(nodeServer);

      logger.info("node container {} created", i);
    }

    super.runMetricsTestNet();

    Thread[] containerThreads = new Thread[nodeCount];
    for (int i = 0; i < nodeCount; i++) {
      int finalI = i;
      containerThreads[i] = new Thread(() -> {
        this.logger.info("starting node container {}", finalI);

        dockerClient
            .startContainerCmd(containers.get(finalI).getId())
            .exec();
        this.containerLogger.registerLogger(containers.get(finalI).getId());

        this.logger.info("node container {} started", finalI);
      });
    }

    for (Thread t : containerThreads) {
      try {
        TimeUnit.MILLISECONDS.sleep(100);
      } catch (InterruptedException e) {
        logger.fatal("interrupted while sleeping to start container", e);
      }
      t.start();
    }
>>>>>>> 479ec57f

    while (true) {
      this.containerLogger.runContainerLoggerWorker();
      try {
        TimeUnit.SECONDS.sleep(1);
      } catch (InterruptedException e) {
        logger.fatal("interrupted while sleeping to log containers", e);
      }
    }
  }

  /**
   * Creates and runs a node network accompanied by a metrics generator server.
   */
  public void createNodeContainers() {

    // Node Container
    String imageId = dockerClient.buildImageCmd()
            .withTags(new HashSet<>(Arrays.asList("image")))
            .withDockerfile(new File(NODE_DOCKER_FILE))
            .withPull(true)
            .exec(new BuildImageResultCallback())
            .awaitImageId();

    List<Bind> serverBinds = new ArrayList<>();
    serverBinds.add(Bind.parse(NODE_VOLUME_BINDING));

    HostConfig hostConfig = new HostConfig()
            .withBinds(serverBinds)
            .withNetworkMode(NETWORK_NAME);

    ArrayList<CreateContainerResponse> containers = new ArrayList<>();

    for (int i = 0; i < nodeCount; i++) {
      // Volume Creation
      this.createVolumesIfNotExist("NODE_VOLUME_" + i);

      System.out.println("building local node " + i + " , please wait ....");

      CreateContainerResponse nodeServer = this.dockerClient
              .createContainerCmd(imageId)
              .withName("NODE" + i)
              .withTty(true)
              .withHostConfig(hostConfig)
              .withCmd("NODE" + i, "bootstrap.txt")
              .exec();
      containers.add(nodeServer);
    }

    super.runMetricsTestNet();

    Thread[] containerThreads = new Thread[nodeCount];
    for (int i = 0; i < nodeCount; i++) {
      int finalI = i;
      containerThreads[i] = new Thread(() -> {
        try {
          TimeUnit.MILLISECONDS.sleep(1000);
        } catch (InterruptedException e) {
          System.err.println("thread operation interrupted: " + e);
        }

        dockerClient
                .startContainerCmd(containers.get(finalI).getId())
                .exec();

        dockerClient
                .logContainerCmd(containers.get(finalI).getId())
                .withStdErr(true)
                .withStdOut(true)
                .withFollowStream(true)
                .withSince((int) (System.currentTimeMillis() / 1000))
                .exec(new ResultCallbackTemplate<LogContainerResultCallback, Frame>() {
                  @Override
                  public void onNext(Frame frame) {
                    System.out.print("Node " + finalI + "> " + new String(frame.getPayload(), StandardCharsets.UTF_8));
                  }
                });
        System.out.println("Node " + finalI + " is up and running!");
        while (true) {
        }
      });
    }

    for (Thread t : containerThreads) {
      t.start();
    }
  }

  /**
   * Builds and returns a ConcurrentMap of nodes to be bootstrapped.
   */
  public ConcurrentMap createBootstrapFile() {
    ConcurrentMap<Identifier, String> idTable = new ConcurrentHashMap<>();

    for (int i = 0; i < nodeCount; i++) {
      Identifier id = new Identifier(("NODE" + i).getBytes(StandardCharsets.UTF_8));
      idTable.put(id, "NODE" + i + ":8081");
    }
    return idTable;
  }
}

<|MERGE_RESOLUTION|>--- conflicted
+++ resolved
@@ -3,22 +3,11 @@
 import java.io.File;
 import java.nio.charset.StandardCharsets;
 import java.util.ArrayList;
-<<<<<<< HEAD
-import java.util.Arrays;
-import java.util.HashSet;
-import java.util.List;
-import java.util.concurrent.ConcurrentHashMap;
-import java.util.concurrent.ConcurrentMap;
-import java.util.concurrent.TimeUnit;
-
-import com.github.dockerjava.api.async.ResultCallbackTemplate;
-=======
 import java.util.HashSet;
 import java.util.List;
 import java.util.concurrent.TimeUnit;
 
 import bootstrap.Bootstrap;
->>>>>>> 479ec57f
 import com.github.dockerjava.api.command.BuildImageResultCallback;
 import com.github.dockerjava.api.command.CreateContainerResponse;
 import com.github.dockerjava.api.model.Bind;
@@ -26,12 +15,8 @@
 import com.github.dockerjava.api.model.HostConfig;
 import com.github.dockerjava.core.command.LogContainerResultCallback;
 import metrics.integration.MetricsTestNet;
-<<<<<<< HEAD
-import model.lightchain.Identifier;
-=======
 import modules.logger.LightchainLogger;
 import modules.logger.Logger;
->>>>>>> 479ec57f
 
 /**
  * Creates a metric collection network that is composed of a grafana and a prometheus container, as well as a
@@ -51,24 +36,12 @@
   private static final String NODE_VOLUME_BINDING = "server_volume:/app";
   private static final String NODE_DOCKER_FILE = "./DockerfileTestnet";
 
-<<<<<<< HEAD
-  private static final String NODE_VOLUME = "server_volume";
-  private static final String NODE = "server";
-  private static final String NODE_VOLUME_BINDING = "server_volume:/app";
-  private static final String NODE_DOCKER_FILE = "./DockerfileNode";
-
-  private int nodeCount;
-
-  public LocalTestNet() {
-    super();
-=======
   private final Logger logger = LightchainLogger.getLogger(Bootstrap.class.getCanonicalName());
 
   private final int nodeCount;
 
   public LocalTestNet(int nodeCount) {
     this.nodeCount = nodeCount;
->>>>>>> 479ec57f
   }
 
   public LocalTestNet(int nodeCount) {
@@ -77,13 +50,9 @@
 
   /**
    * Creates and returns HTTP Server container that serves as the local testnet.
-<<<<<<< HEAD
-   */
-=======
    * Deprecated: contains a sample MVP server that is not used in the testnet.
    */
   @Deprecated
->>>>>>> 479ec57f
   private CreateContainerResponse createServerContainer() {
     // Volume Creation
     this.createVolumesIfNotExist(SERVER_VOLUME);
@@ -114,10 +83,7 @@
    * Creates and runs a metrics collection network accompanied by a metrics generator server.
    */
   public void runLocalTestNet() {
-<<<<<<< HEAD
-=======
     this.logger.info("creating metrics collection network");
->>>>>>> 479ec57f
     super.runMetricsTestNet();
     this.logger.info("metrics test net created");
 
@@ -126,12 +92,6 @@
     this.logger.info("node containers created");
   }
 
-<<<<<<< HEAD
-    CreateContainerResponse httpServer = this.createServerContainer();
-    dockerClient
-            .startContainerCmd(httpServer.getId())
-            .exec();
-=======
   /**
    * Creates and runs a node network accompanied by a metrics generator server.
    */
@@ -201,7 +161,6 @@
       }
       t.start();
     }
->>>>>>> 479ec57f
 
     while (true) {
       this.containerLogger.runContainerLoggerWorker();
