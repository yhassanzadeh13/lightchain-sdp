--- conflicted
+++ resolved
@@ -16,14 +16,10 @@
    * @param args standard java parameters.
    */
   public static void main(String[] args) {
-<<<<<<< HEAD
-    LocalTestNet testNet = new LocalTestNet();
-=======
     Bootstrap bootstrap = new Bootstrap(NODE_COUNT);
     bootstrap.build();
 
     LocalTestNet testNet = new LocalTestNet(NODE_COUNT);
->>>>>>> 479ec57f
     try {
       testNet.runLocalTestNet();
     } catch (IllegalStateException e) {
