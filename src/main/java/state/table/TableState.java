--- conflicted
+++ resolved
@@ -14,11 +14,6 @@
    * Table of root block id as the key, and snapshot at the root block id as the value.
    */
   private final Hashtable<Identifier, Snapshot> table;
-<<<<<<< HEAD
-
-  // TODO: implement add method to add snapshot at given block id.
-=======
->>>>>>> 318aad04
 
   public TableState() {
     this.table = new Hashtable<>();
