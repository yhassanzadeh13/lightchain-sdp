package model.lightchain;

/**
 * Represents list of assigned validators to a given entity.
 */
public class Assignment {
  /**
   * Identifier of validators.
   */
  private final Identifiers validators;

  /**
   * Default constructor.
   */
  public Assignment() {
    this.validators = new Identifiers();
  }

  /**
   * Adds validator to assignment.
   *
   * @param validator identifier of validator.
   */
  public void add(Identifier validator) {
    this.validators.add(validator);
  }

<<<<<<< HEAD
  /**
   * Checks whether an identifier is assigned to this assignment.
   *
   * @param validator
   * @return true if validator is in assignment
   */
  public boolean has(Identifier validator) {
    return this.validators.has(validator);
=======
  @Override
  public boolean equals(Object o) {
    if (this == o) {
      return true;
    }
    if (o == null || getClass() != o.getClass()) {
      return false;
    }

    Assignment that = (Assignment) o;
    return validators.equals(that.validators);
  }

  @Override
  public int hashCode() {
    return validators.hashCode();
  }

  public int size() {
    return this.validators.size();
  }

  @Override
  public String toString() {
    return this.validators.toString();
>>>>>>> 5e653327
  }
}<|MERGE_RESOLUTION|>--- conflicted
+++ resolved
@@ -25,7 +25,6 @@
     this.validators.add(validator);
   }
 
-<<<<<<< HEAD
   /**
    * Checks whether an identifier is assigned to this assignment.
    *
@@ -34,7 +33,8 @@
    */
   public boolean has(Identifier validator) {
     return this.validators.has(validator);
-=======
+  }
+
   @Override
   public boolean equals(Object o) {
     if (this == o) {
@@ -60,6 +60,5 @@
   @Override
   public String toString() {
     return this.validators.toString();
->>>>>>> 5e653327
   }
 }