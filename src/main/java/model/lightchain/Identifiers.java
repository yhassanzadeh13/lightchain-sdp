--- conflicted
+++ resolved
@@ -47,16 +47,8 @@
 
   @Override
   public String toString() {
-<<<<<<< HEAD
-    return "Identifiers{" + "identifiers=" + identifiers + '}';
-  }
-
-  public ArrayList<Identifier> all() {
-    return this.identifiers;
-=======
     return "Identifiers{"
             + "identifiers=" + identifiers
             + '}';
->>>>>>> 7e5a0a55
   }
 }