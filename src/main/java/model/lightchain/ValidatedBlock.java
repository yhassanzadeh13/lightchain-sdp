package model.lightchain;

import java.util.Arrays;

import model.codec.EntityType;
import model.crypto.Signature;

/**
 * A ValidatedBlock is a wrapper around a Block that carries a proof of assigned validators that attests
 * the block passed local validation of validators.
 */
public class ValidatedBlock extends Block {
  /**
   * Represents the signatures of assigned validators to this block.
   */
  private final Signature[] certificates;

  /**
   * Constructor of the validated block.
   *
   * @param previousBlockId   identifier of a finalized block that this block is extending its snapshot.
   * @param proposer          identifier of the node that proposes this block (i.e., miner).
   * @param transactions      set of validated transactions that this block carries.
   * @param proposerSignature signature of the proposer over the hash of this block.
   * @param certificates      signature of assigned validators to this transaction.
   */
  public ValidatedBlock(Identifier previousBlockId,
                        Identifier proposer,
                        ValidatedTransaction[] transactions,
                        Signature proposerSignature,
                        Signature[] certificates) {

    super(previousBlockId, proposer, transactions, proposerSignature);
    this.certificates = certificates.clone();
  }

  public Signature[] getCertificates() {
    return certificates.clone();
  }

  @Override
<<<<<<< HEAD
  public int hashCode() {
    return super.hashCode();
  }

  @Override
  public boolean equals(Object o) {
    return super.equals(o);
=======
  public boolean equals(Object o) {
    if (this == o) {
      return true;
    }
    if (!(o instanceof ValidatedBlock)) {
      return false;
    }
    if (!super.equals(o)) {
      return false;
    }
    ValidatedBlock that = (ValidatedBlock) o;
    return Arrays.equals(getCertificates(), that.getCertificates());
  }

  @Override
  public int hashCode() {
    int result = super.hashCode();
    result = 31 * result + Arrays.hashCode(getCertificates());
    return result;
>>>>>>> 8f5c4d53
  }

  @Override
  public String type() {
    return EntityType.TYPE_VALIDATED_TRANSACTION;
  }

  @Override
  public Identifier id() {
    return super.id();
  }
}<|MERGE_RESOLUTION|>--- conflicted
+++ resolved
@@ -39,15 +39,6 @@
   }
 
   @Override
-<<<<<<< HEAD
-  public int hashCode() {
-    return super.hashCode();
-  }
-
-  @Override
-  public boolean equals(Object o) {
-    return super.equals(o);
-=======
   public boolean equals(Object o) {
     if (this == o) {
       return true;
@@ -67,7 +58,6 @@
     int result = super.hashCode();
     result = 31 * result + Arrays.hashCode(getCertificates());
     return result;
->>>>>>> 8f5c4d53
   }
 
   @Override
