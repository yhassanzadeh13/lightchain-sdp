package model.lightchain;

import model.crypto.PublicKey;

/**
 * Represents a LightChain account which is the constituent of the SnapShot.
 */
public class Account {
  /**
   * Unique identifier of the account.
   */
  private final Identifier identifier;

  /**
   * Public key corresponding to this account.
   */
  private final PublicKey publicKey;

  /**
   * Account balance in LightChain tokens.
   */
  private double balance;

  /**
   * The identifier of last finalized block that changed (balance of) this account.
   */
  private final Identifier lastBlockId;

  /**
   * amount of LightChain tokens this account locks in the system in order to be eligible to propose
   * a block or validate transactions and blocks.
   */
  private final int stake;

  /**
   * Constructor of an Account.
   *
<<<<<<< HEAD
   * @param identifier  unique identifier of the account.
   * @param publicKey   public key of the account owner.
   * @param lastBlockId identifier of the last block id that changed this account (or genesis id at bootstrap time).
   * @param stake       amount of LightChain tokens this account locks in the system in order to be eligible to propose
=======
   *  @param identifier unique identifier of the account.
   * @param publicKey public key of the account owner.
   * @param lastBlockId identifier of the last block id that changed this account (or genesis id at bootstrap time).
   * @param stake amount of LightChain tokens this account locks in the system in order to be eligible to propose
>>>>>>> ef76c4e5
   */
  public Account(Identifier identifier, PublicKey publicKey, Identifier lastBlockId, int stake) {
    this.identifier = identifier;
    this.publicKey = publicKey;
    this.lastBlockId = lastBlockId;
    this.stake = stake;
    this.balance = 0;
  }

  public Identifier getIdentifier() {
    return identifier;
  }

  public PublicKey getPublicKey() {
    return publicKey;
  }

  public double getBalance() {
    return balance;
  }

  public void setBalance(double balance) {
    this.balance = balance;
<<<<<<< HEAD
  }

  public Identifier getLastBlockId() {
    return lastBlockId;
  }

  public int getStake() {
    return this.stake;
=======
  }

  public Identifier getLastBlockId() {
    return lastBlockId;
>>>>>>> ef76c4e5
  }
}<|MERGE_RESOLUTION|>--- conflicted
+++ resolved
@@ -35,17 +35,12 @@
   /**
    * Constructor of an Account.
    *
-<<<<<<< HEAD
+
    * @param identifier  unique identifier of the account.
    * @param publicKey   public key of the account owner.
    * @param lastBlockId identifier of the last block id that changed this account (or genesis id at bootstrap time).
    * @param stake       amount of LightChain tokens this account locks in the system in order to be eligible to propose
-=======
-   *  @param identifier unique identifier of the account.
-   * @param publicKey public key of the account owner.
-   * @param lastBlockId identifier of the last block id that changed this account (or genesis id at bootstrap time).
-   * @param stake amount of LightChain tokens this account locks in the system in order to be eligible to propose
->>>>>>> ef76c4e5
+
    */
   public Account(Identifier identifier, PublicKey publicKey, Identifier lastBlockId, int stake) {
     this.identifier = identifier;
@@ -69,7 +64,6 @@
 
   public void setBalance(double balance) {
     this.balance = balance;
-<<<<<<< HEAD
   }
 
   public Identifier getLastBlockId() {
@@ -77,12 +71,6 @@
   }
 
   public int getStake() {
-    return this.stake;
-=======
-  }
 
-  public Identifier getLastBlockId() {
-    return lastBlockId;
->>>>>>> ef76c4e5
   }
 }