package model.lightchain;

import model.crypto.PublicKey;

/**
 * Represents a LightChain account which is the constituent of the SnapShot.
 */
public class Account {
  /**
   * Unique identifier of the account.
   */
  private final Identifier identifier;

  /**
   * Public key corresponding to this account.
   */
  private final PublicKey publicKey;

  /**
   * Account balance in LightChain tokens.
   */
  private double balance;

  /**
   * The identifier of last finalized block that changed (balance of) this account.
   */
  private final Identifier lastBlockId;

  /**
   * amount of LightChain tokens this account locks in the system in order to be eligible to propose
   * a block or validate transactions and blocks.
   */
  private final int stake;

  /**
   * Constructor of an Account.
   *
<<<<<<< HEAD
=======

>>>>>>> bffcf8a2
   * @param identifier  unique identifier of the account.
   * @param publicKey   public key of the account owner.
   * @param lastBlockId identifier of the last block id that changed this account (or genesis id at bootstrap time).
   * @param stake       amount of LightChain tokens this account locks in the system in order to be eligible to propose
<<<<<<< HEAD
=======

>>>>>>> bffcf8a2
   */
  public Account(Identifier identifier, PublicKey publicKey, Identifier lastBlockId, int stake) {
    this.identifier = identifier;
    this.publicKey = publicKey;
    this.lastBlockId = lastBlockId;
    this.stake = stake;
    this.balance = 0;
  }

  public Identifier getIdentifier() {
    return identifier;
  }

  public PublicKey getPublicKey() {
    return publicKey;
  }

  public double getBalance() {
    return balance;
  }

  public void setBalance(double balance) {
    this.balance = balance;
  }

  public Identifier getLastBlockId() {
    return lastBlockId;
  }

  public int getStake() {
    return this.stake;
  }
}<|MERGE_RESOLUTION|>--- conflicted
+++ resolved
@@ -35,18 +35,11 @@
   /**
    * Constructor of an Account.
    *
-<<<<<<< HEAD
-=======
-
->>>>>>> bffcf8a2
    * @param identifier  unique identifier of the account.
    * @param publicKey   public key of the account owner.
    * @param lastBlockId identifier of the last block id that changed this account (or genesis id at bootstrap time).
    * @param stake       amount of LightChain tokens this account locks in the system in order to be eligible to propose
-<<<<<<< HEAD
-=======
-
->>>>>>> bffcf8a2
+   *
    */
   public Account(Identifier identifier, PublicKey publicKey, Identifier lastBlockId, int stake) {
     this.identifier = identifier;
