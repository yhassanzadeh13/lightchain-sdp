--- conflicted
+++ resolved
@@ -15,20 +15,12 @@
  */
 public class P2pConduit implements network.Conduit {
   private final P2pNetwork network;
-<<<<<<< HEAD
-  private final Engine engine;
-
-  public P2pConduit(P2pNetwork network, Engine engine) {
-    this.network = network;
-    this.engine = engine;
-=======
   private final String channel;
 
   @SuppressFBWarnings(value = "EI_EXPOSE_REP2", justification = "network is intentionally mutable externally")
   public P2pConduit(P2pNetwork network, String channel) {
     this.network = network;
     this.channel = channel;
->>>>>>> bceaa197
   }
 
   /**
@@ -41,13 +33,8 @@
   @Override
   public void unicast(Entity e, Identifier target) throws LightChainNetworkingException {
     try {
-<<<<<<< HEAD
-      network.sendUnicast(e, target, engine);
-    } catch (IOException | InterruptedException ex) {
-=======
       network.sendUnicast(e, target, this.channel);
     } catch (IOException | InterruptedException | IllegalArgumentException ex) {
->>>>>>> bceaa197
       throw new LightChainNetworkingException("transmission was interrupted during the unicast operation", ex);
     }
   }
