package network.p2p;

import java.io.IOException;
<<<<<<< HEAD
import java.nio.ByteBuffer;
import java.nio.charset.StandardCharsets;

=======
import java.util.concurrent.ConcurrentHashMap;
import java.util.concurrent.ConcurrentMap;

import edu.umd.cs.findbugs.annotations.SuppressFBWarnings;
>>>>>>> bceaa197
import io.grpc.ManagedChannel;
import io.grpc.ManagedChannelBuilder;
import model.Entity;
import model.lightchain.Identifier;
import network.Conduit;
import protocol.Engine;

/**
 * Implements a grpc-based networking layer.
 */
public class P2pNetwork implements network.Network {
  private final MessageServer server;
<<<<<<< HEAD

  public P2pNetwork(int port) {
    server = new MessageServer(port);
=======
  /**
   * Identifier of the lightchain node itself.
   */
  private final Identifier myId;
  /**
   * Translates identifier of nodes to their networking address.
   */
  private ConcurrentMap<Identifier, String> idToAddressMap;

  /**
   * Creates P2P network for lightchain node.
   *
   * @param myId identifier of lightchain node.
   * @param port port number of lightchain node.
   */
  public P2pNetwork(Identifier myId, int port) {
    this.server = new MessageServer(port);
    this.idToAddressMap = new ConcurrentHashMap<>();
    this.myId = myId;
>>>>>>> bceaa197
  }

  /**
   * Starts the MessageServer and waits until it is shutdown.
   */
  public void start() throws IOException {
    this.server.start();
  }

  public void stop() throws InterruptedException {
    this.server.stop();
  }

<<<<<<< HEAD
=======
  /**
   * Identifier of the node.
   *
   * @return identifier of the node.
   */
  public Identifier getId() {
    return myId;
  }

  /**
   * Sets idToAddressMap for this network.
   *
   * @param idToAddressMap map from identifiers to addresses.
   */
  @SuppressFBWarnings(value = "EI_EXPOSE_REP2", justification = "intentionally mutable externally")
  public void setIdToAddressMap(ConcurrentMap<Identifier, String> idToAddressMap) {
    this.idToAddressMap = idToAddressMap;
  }

>>>>>>> bceaa197
  /**
   * Registers an Engine to the Network by providing it with a Conduit.
   *
   * @param e       the Engine to be registered.
   * @param channel the unique channel corresponding to the Engine.
   * @return unique Conduit object created to connect the Network to the Engine.
   * @throws IllegalStateException if the channel is already taken by another Engine.
   */
  @Override
  public Conduit register(Engine e, String channel) throws IllegalStateException {
<<<<<<< HEAD

    if (server.engineChannelTable.containsKey(channel)) {
      throw new IllegalStateException("channel already exist");
    }

    P2pConduit conduit = new P2pConduit(this, e);
    server.engineChannelTable.put(channel, e);

    return conduit;

=======
    server.setEngine(channel, e);

    return new P2pConduit(this, channel);
>>>>>>> bceaa197
  }

  public int getPort() {
    return this.server.getPort();
  }

  public String getAddress() {
    return "localhost:" + this.getPort();
  }

  /**
   * Sends the provided entity to the target P2pNetwork on a specific channel by building a gRPC ManagedServer.
   *
<<<<<<< HEAD
   * @param e            the Engine to be registered.
   * @param target       the target MessageServer.
   * @param sourceEngine the Engine requesting the Entity to be sent.
   * @throws InterruptedException if the transmission of Entity relay is interrupted.
   * @throws IOException          if the channel cannot be built.
   */
  public void sendUnicast(Entity e, Identifier target, Engine sourceEngine) throws InterruptedException, IOException {

    // target will be obtained from identifier when its implemented

    String targetServer = String.valueOf(StandardCharsets.UTF_8.decode(ByteBuffer.wrap(target.getBytes())));

    ManagedChannel managedChannel = ManagedChannelBuilder.forTarget(targetServer).usePlaintext().build();

    // find channel of the source engine

    String channel = "";

    for (String c : server.engineChannelTable.keySet()) {
      if (server.engineChannelTable.get(c).equals(sourceEngine)) {
        channel = c;
      }
    }

=======
   * @param e       the entity to be sent.
   * @param target  identifier of target node.
   * @param channel the network channel on which this entity is sent.
   * @throws InterruptedException     if the transmission of Entity relay is interrupted.
   * @throws IOException              if the gRPC channel cannot be built.
   * @throws IllegalArgumentException if target identifier does not correspond to a valid address.
   */
  public void sendUnicast(Entity e, Identifier target, String channel) throws InterruptedException,
      IOException, IllegalArgumentException {

    String targetAddress = this.idToAddressMap.get(target);
    if (targetAddress == null) {
      throw new IllegalArgumentException("target identifier does not exist: " + target.toString());
    }
    ManagedChannel managedChannel = ManagedChannelBuilder.forTarget(targetAddress).usePlaintext().build();
>>>>>>> bceaa197
    try {
      MessageClient client = new MessageClient(managedChannel);
      client.deliver(e, target, channel);
    } finally {
      managedChannel.shutdownNow();
    }
<<<<<<< HEAD

=======
>>>>>>> bceaa197
  }

}<|MERGE_RESOLUTION|>--- conflicted
+++ resolved
@@ -1,16 +1,10 @@
 package network.p2p;
 
 import java.io.IOException;
-<<<<<<< HEAD
-import java.nio.ByteBuffer;
-import java.nio.charset.StandardCharsets;
-
-=======
 import java.util.concurrent.ConcurrentHashMap;
 import java.util.concurrent.ConcurrentMap;
 
 import edu.umd.cs.findbugs.annotations.SuppressFBWarnings;
->>>>>>> bceaa197
 import io.grpc.ManagedChannel;
 import io.grpc.ManagedChannelBuilder;
 import model.Entity;
@@ -23,11 +17,6 @@
  */
 public class P2pNetwork implements network.Network {
   private final MessageServer server;
-<<<<<<< HEAD
-
-  public P2pNetwork(int port) {
-    server = new MessageServer(port);
-=======
   /**
    * Identifier of the lightchain node itself.
    */
@@ -47,7 +36,6 @@
     this.server = new MessageServer(port);
     this.idToAddressMap = new ConcurrentHashMap<>();
     this.myId = myId;
->>>>>>> bceaa197
   }
 
   /**
@@ -61,8 +49,6 @@
     this.server.stop();
   }
 
-<<<<<<< HEAD
-=======
   /**
    * Identifier of the node.
    *
@@ -82,7 +68,6 @@
     this.idToAddressMap = idToAddressMap;
   }
 
->>>>>>> bceaa197
   /**
    * Registers an Engine to the Network by providing it with a Conduit.
    *
@@ -93,22 +78,9 @@
    */
   @Override
   public Conduit register(Engine e, String channel) throws IllegalStateException {
-<<<<<<< HEAD
-
-    if (server.engineChannelTable.containsKey(channel)) {
-      throw new IllegalStateException("channel already exist");
-    }
-
-    P2pConduit conduit = new P2pConduit(this, e);
-    server.engineChannelTable.put(channel, e);
-
-    return conduit;
-
-=======
     server.setEngine(channel, e);
 
     return new P2pConduit(this, channel);
->>>>>>> bceaa197
   }
 
   public int getPort() {
@@ -122,32 +94,6 @@
   /**
    * Sends the provided entity to the target P2pNetwork on a specific channel by building a gRPC ManagedServer.
    *
-<<<<<<< HEAD
-   * @param e            the Engine to be registered.
-   * @param target       the target MessageServer.
-   * @param sourceEngine the Engine requesting the Entity to be sent.
-   * @throws InterruptedException if the transmission of Entity relay is interrupted.
-   * @throws IOException          if the channel cannot be built.
-   */
-  public void sendUnicast(Entity e, Identifier target, Engine sourceEngine) throws InterruptedException, IOException {
-
-    // target will be obtained from identifier when its implemented
-
-    String targetServer = String.valueOf(StandardCharsets.UTF_8.decode(ByteBuffer.wrap(target.getBytes())));
-
-    ManagedChannel managedChannel = ManagedChannelBuilder.forTarget(targetServer).usePlaintext().build();
-
-    // find channel of the source engine
-
-    String channel = "";
-
-    for (String c : server.engineChannelTable.keySet()) {
-      if (server.engineChannelTable.get(c).equals(sourceEngine)) {
-        channel = c;
-      }
-    }
-
-=======
    * @param e       the entity to be sent.
    * @param target  identifier of target node.
    * @param channel the network channel on which this entity is sent.
@@ -163,17 +109,12 @@
       throw new IllegalArgumentException("target identifier does not exist: " + target.toString());
     }
     ManagedChannel managedChannel = ManagedChannelBuilder.forTarget(targetAddress).usePlaintext().build();
->>>>>>> bceaa197
     try {
       MessageClient client = new MessageClient(managedChannel);
       client.deliver(e, target, channel);
     } finally {
       managedChannel.shutdownNow();
     }
-<<<<<<< HEAD
-
-=======
->>>>>>> bceaa197
   }
 
 }