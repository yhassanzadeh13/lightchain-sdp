package protocol.engines;

import java.util.concurrent.locks.ReentrantLock;

import model.Entity;
import model.codec.EntityType;
import model.crypto.Signature;
import model.exceptions.LightChainNetworkingException;
import model.lightchain.Assignment;
import model.lightchain.Block;
import model.lightchain.Identifier;
import model.lightchain.Transaction;
import model.local.Local;
import network.Channels;
import network.Conduit;
import network.Network;
import protocol.Engine;
import protocol.Parameters;
import protocol.assigner.LightChainValidatorAssigner;
import protocol.block.BlockValidator;
import protocol.transaction.TransactionValidator;
import state.State;
import storage.Identifiers;

/**
 * ValidatorEngine is a standalone engine of LightChain that runs transaction and block validation.
 */
public class ValidatorEngine implements Engine {
  public final Identifiers seenEntities;
  private final Local local;
  private final Conduit blockCon;
  private final Conduit transCon;
  private final State state;
  private final ReentrantLock lock;

  /**
   * Constructor for ValidatorEngine.
   *
   * @param net          the network
   * @param local        the local
   * @param state        the state
   * @param seenEntities the seen entities
   */
  public ValidatorEngine(Network net, Local local, State state, Identifiers seenEntities) {
    this.local = local;
    this.blockCon = net.register(this, Channels.ProposedBlocks);
    this.transCon = net.register(this, Channels.ProposedTransactions);
    this.state = state;
    this.seenEntities = seenEntities;
    this.lock = new ReentrantLock();
  }


  /**
   * Received entity to this engine can be either a block or a transaction, anything else should throw an exception.
   * Upon receiving a block or transaction, the engine runs the assignment and checks whether the current node
   * is an assigned validator for that transaction or block. If the current node is not assigned, the engine
   * discards the entity.
   * If received entity is a block, the engine runs block validation on it, and if it passes the validation,
   * the engine signs the identifier of that block and sends the signature to the proposer of the block.
   * If received entity is a transaction, it runs the transaction validation on it.
   * If the transaction passes validation,
   * the engine signs the identifier of that transaction and sends the signature to the sender of that transaction.
   *
   * @param e the arrived Entity from the network, it should be either a transaction or a block.
   * @throws IllegalArgumentException when the arrived entity is neither a transaction nor a block.
   */
  @Override
  public void process(Entity e) throws IllegalArgumentException {
    if (!e.type().equals(EntityType.TYPE_BLOCK) && !e.type().equals(EntityType.TYPE_TRANSACTION)) {
      throw new IllegalArgumentException("entity is neither a block nor a transaction:" + e.type());
    }

    if (seenEntities.has(e.id())) {
      return; // entity already processed.
    }

    try {
      lock.lock();
      LightChainValidatorAssigner assigner = new LightChainValidatorAssigner();
      Identifier currentNode = this.local.myId();

      if (e.type().equals(EntityType.TYPE_BLOCK)) {
        Block block = ((Block) e);
<<<<<<< HEAD
        Assignment assignment = assigner.assign(block.id(),
                state.atBlockId((block).getPreviousBlockId()),
                Parameters.VALIDATOR_THRESHOLD);
=======
        Assignment assignment;
        try {
          assignment = assigner.assign(block.id(),
                  state.atBlockId((block).getPreviousBlockId()),
                  Parameters.VALIDATOR_THRESHOLD);
        } catch (IllegalArgumentException ex) {
          return;
        }
>>>>>>> 7e5a0a55

        if (!assignment.has(currentNode)) {
          return; // current node is not an assigned validator.
        }

        if (isBlockValidated(block)) {
          Signature certificate = this.local.signEntity(block);
          try {
            this.blockCon.unicast(certificate, (block.getProposer()));
            this.seenEntities.add(block.id());
          } catch (LightChainNetworkingException ex) {
            System.err.println("could not unicast the block certificate");
            System.exit(1);
          }
        }

      } else if (e.type().equals(EntityType.TYPE_TRANSACTION)) {

        Transaction tx = ((Transaction) e);
<<<<<<< HEAD
        Assignment assignment = assigner.assign(
                tx.id(),
                state.atBlockId(tx.getReferenceBlockId()),
                Parameters.VALIDATOR_THRESHOLD);
=======
        Assignment assignment;
        try {
          assignment = assigner.assign(
                  tx.id(),
                  state.atBlockId(tx.getReferenceBlockId()),
                  Parameters.VALIDATOR_THRESHOLD);
        } catch (IllegalArgumentException ex) {
          return;
        }
>>>>>>> 7e5a0a55

        if (!assignment.has(currentNode)) {
          return; // current node is not an assigned validator.
        }

        if (isTransactionValidated((Transaction) e)) {
          Signature certificate = this.local.signEntity(tx);
          try {
            this.transCon.unicast(certificate, (tx.getSender()));
            this.seenEntities.add(tx.id());
          } catch (LightChainNetworkingException ex) {
            System.err.println("could not unicast the transaction certificate");
            System.exit(1);
          }
        }
      }
    } finally {
      lock.unlock();
    }
  }

  private boolean isBlockValidated(Block b) {
    BlockValidator verifier = new BlockValidator(state);
    try {
      verifier.allTransactionsSound(b);
      verifier.allTransactionsValidated(b);
      verifier.isAuthenticated(b);
      verifier.isConsistent(b);
      verifier.isCorrect(b);
      verifier.noDuplicateSender(b);
      verifier.proposerHasEnoughStake(b);
    } catch (Exception ex) {
      return false;
    }
    System.out.println("sound " + verifier.allTransactionsSound(b));
    System.out.println("valid " + verifier.allTransactionsValidated(b));
    System.out.println("auth " + verifier.isAuthenticated(b));
    System.out.println("cons " + verifier.isConsistent(b));
    System.out.println("correct " + verifier.isCorrect(b));
    System.out.println("dup " + verifier.noDuplicateSender(b));
    System.out.println("stake " + verifier.proposerHasEnoughStake(b));
    return verifier.allTransactionsSound(b)
            && verifier.allTransactionsValidated(b)
            && verifier.isAuthenticated(b)
            && verifier.isConsistent(b)
            && verifier.isCorrect(b)
            && verifier.noDuplicateSender(b)
            && verifier.proposerHasEnoughStake(b);
  }

  private boolean isTransactionValidated(Transaction t) {
    TransactionValidator verifier = new TransactionValidator(state);
    try {
      verifier.isCorrect(t);
      verifier.isSound(t);
      verifier.isAuthenticated(t);
      verifier.senderHasEnoughBalance(t);
    } catch (Exception ex) {
      ex.printStackTrace();
      return false;
    }
    System.out.println("corrrecttrans " + verifier.isCorrect(t));
    System.out.println("sound trans " + verifier.isSound(t));
    System.out.println("auth trans " + verifier.isAuthenticated(t));
    System.out.println("bal trans " + verifier.senderHasEnoughBalance(t));
    return verifier.isCorrect(t)
            && verifier.isSound(t)
            && verifier.isAuthenticated(t)
            && verifier.senderHasEnoughBalance(t);
  }
}<|MERGE_RESOLUTION|>--- conflicted
+++ resolved
@@ -82,11 +82,6 @@
 
       if (e.type().equals(EntityType.TYPE_BLOCK)) {
         Block block = ((Block) e);
-<<<<<<< HEAD
-        Assignment assignment = assigner.assign(block.id(),
-                state.atBlockId((block).getPreviousBlockId()),
-                Parameters.VALIDATOR_THRESHOLD);
-=======
         Assignment assignment;
         try {
           assignment = assigner.assign(block.id(),
@@ -95,7 +90,6 @@
         } catch (IllegalArgumentException ex) {
           return;
         }
->>>>>>> 7e5a0a55
 
         if (!assignment.has(currentNode)) {
           return; // current node is not an assigned validator.
@@ -115,12 +109,6 @@
       } else if (e.type().equals(EntityType.TYPE_TRANSACTION)) {
 
         Transaction tx = ((Transaction) e);
-<<<<<<< HEAD
-        Assignment assignment = assigner.assign(
-                tx.id(),
-                state.atBlockId(tx.getReferenceBlockId()),
-                Parameters.VALIDATOR_THRESHOLD);
-=======
         Assignment assignment;
         try {
           assignment = assigner.assign(
@@ -130,7 +118,6 @@
         } catch (IllegalArgumentException ex) {
           return;
         }
->>>>>>> 7e5a0a55
 
         if (!assignment.has(currentNode)) {
           return; // current node is not an assigned validator.
