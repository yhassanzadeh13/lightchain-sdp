--- conflicted
+++ resolved
@@ -41,29 +41,21 @@
                       Identifiers transactionIds,
                       Transactions pendingTransactions,
                       Identifiers seenEntities,
-<<<<<<< HEAD
                       Assignment assignment,
                       Counter pendingTransactionAdditions,
                       Counter validBlocks,
                       Counter validTransactions) {
-=======
-                      ValidatorAssigner assigner) {
->>>>>>> 3e6240e0
     this.state = state;
     this.blocks = blocks;
     this.transactionIds = transactionIds;
     this.pendingTransactions = pendingTransactions;
     this.seenEntities = seenEntities;
-<<<<<<< HEAD
     this.assignment = assignment;
 
     this.pendingTransactionAdditions=pendingTransactionAdditions;
     this.validBlocks=validBlocks;
     this.validTransactions=validTransactions;
 
-=======
-    this.assigner = assigner;
->>>>>>> 3e6240e0
   }
 
   /**
