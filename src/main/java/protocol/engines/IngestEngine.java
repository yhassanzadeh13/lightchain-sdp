package protocol.engines;

import java.util.concurrent.locks.ReentrantLock;

import model.Entity;
import model.codec.EntityType;
import model.crypto.Signature;
import model.lightchain.*;
import protocol.Engine;
import protocol.Parameters;
import protocol.assigner.LightChainValidatorAssigner;
import state.State;
import storage.Blocks;
import storage.Identifiers;
import storage.Transactions;

/**
 * The ingest engine is responsible for receiving new transactions and blocks from the network, and organizing them
 * into the transactions and blocks storage pools.
 */
public class IngestEngine implements Engine {
  private final State state;
  private final Blocks blocks;
  private final Identifiers transactionIds;
  private final Transactions pendingTransactions;
  private final Identifiers seenEntities; //TODO: Add the seen entities
  private final ReentrantLock lock = new ReentrantLock();
<<<<<<< HEAD
=======
  private final Assignment assignment;
>>>>>>> 7e5a0a55

  /**
   * Constructor of a IngestEngine.
   */
<<<<<<< HEAD
  public IngestEngine(State state, Blocks blocks, Identifiers transactionIds,
                      Transactions pendingTransactions, Identifiers seenEntities) {
=======
  public IngestEngine(State state,
                      Blocks blocks,
                      Identifiers transactionIds,
                      Transactions pendingTransactions,
                      Identifiers seenEntities,
                      Assignment assignment) {
>>>>>>> 7e5a0a55
    this.state = state;
    this.blocks = blocks;
    this.transactionIds = transactionIds;
    this.pendingTransactions = pendingTransactions;
    this.seenEntities = seenEntities;
    this.assignment = assignment;
  }

  /**
   * Received entity to this engine can be either a ValidatedBlock or a ValidatedTransaction,
   * anything else should throw an exception. Upon receiving a block or transaction,
   * the engine runs the assignment, fetches the list of validators for this entity, and checks whether
   * entity has enough signatures by its validators over its entity identifier.
   * -----
   * For a validated block with enough valid signatures, the engine adds the block to its block storage database.
   * The engine also adds HASH of all the transactions of block into its "txIds" database.
   * If any of these transactions already exists in the "pendingTx" database,
   * they will be removed from "pendingTx" (as they already included in a validated block).
   * -----
   * For a validated transaction with enough signatures, the engine first checks whether the transaction has already
   * been included in a block by looking for the hash of transaction into its "txIds" database.
   * If the transaction is already included in a block, the engine discards it. Otherwise, it is added to the
   * "pendingTx" database, and otherwise is discarded.
   * -----
   * Note that engine should always discard transactions and blocks that it has seen before without any further
   * processing.
   * -----
   *
   * @param e the arrived Entity from the network, it should be either a transaction or a block.
   * @throws IllegalArgumentException when the arrived entity is neither a transaction nor a block.
   */
  @Override
  public void process(Entity e) throws IllegalArgumentException {
    if (seenEntities.has(e.id())) {
      return; // entity already ingested.
    }

    if (!e.type().equals(EntityType.TYPE_VALIDATED_BLOCK) && !e.type().equals(EntityType.TYPE_VALIDATED_TRANSACTION)) {
      throw new IllegalArgumentException("entity is neither a validated transaction nor a validated block");
    }

    try {
      lock.lock();

      LightChainValidatorAssigner assigner = new LightChainValidatorAssigner();
      if (e.type().equals(EntityType.TYPE_VALIDATED_BLOCK)) {
        Block block = ((Block) e); // skims off the non-block attributes (e.g., certificates).
        Signature[] certificates = ((ValidatedBlock) e).getCertificates();
        /* Commented out for testing (to be able to give it mock)
        Assignment assignment = assigner.assign(block.id(),
<<<<<<< HEAD
                state.atBlockId(block.getPreviousBlockId()), Parameters.VALIDATOR_THRESHOLD);

=======
                state.atBlockId(block.getPreviousBlockId()),
                Parameters.VALIDATOR_THRESHOLD);
          */
>>>>>>> 7e5a0a55
        int signatures = 0;
        for (Signature certificate : certificates) {
          if (!assignment.has(certificate.getSignerId())) {
            // certificate issued by a non-assigned validator
            return;
          }
          if (this.state.atBlockId(block.getPreviousBlockId())
<<<<<<< HEAD
                  .getAccount(certificate.getSignerId()).getPublicKey().verifySignature(block, certificate)) {
=======
                  .getAccount(certificate.getSignerId())
                  .getPublicKey()
                  .verifySignature(block, certificate)) {
>>>>>>> 7e5a0a55
            signatures++;
          }
        }

        if (signatures >= Parameters.SIGNATURE_THRESHOLD && !blocks.has(block.id())) {
          blocks.add(block);
          for (ValidatedTransaction t : block.getTransactions()) {
            transactionIds.add(t.id());
            if (pendingTransactions.has(t.id())) {
              pendingTransactions.remove(t.id());
            }
          }
        }

      } else if (e.type().equals(EntityType.TYPE_VALIDATED_TRANSACTION)) {
        Transaction tx = ((Transaction) e); // skims off the non-transaction attributes (e.g., certificates).
        Signature[] certificates = ((ValidatedTransaction) e).getCertificates();
        /* Commented out for testing (to be able to give it mock)
        Assignment assignment = assigner.assign(tx.id(),
<<<<<<< HEAD
                state.atBlockId(tx.getReferenceBlockId()), Parameters.VALIDATOR_THRESHOLD);

=======
                state.atBlockId(tx.getReferenceBlockId()),
                Parameters.VALIDATOR_THRESHOLD);
        */
>>>>>>> 7e5a0a55
        int signatures = 0;
        for (Signature certificate : certificates) {
          if (!assignment.has(certificate.getSignerId())) {
            // certificate issued by a non-assigned validator
            return;
          }
<<<<<<< HEAD
          if (this.state.atBlockId(tx.getReferenceBlockId()).getAccount(certificate.getSignerId())
                  .getPublicKey().verifySignature(tx, certificate)) {
=======
          if (this.state.atBlockId(tx.getReferenceBlockId())
                  .getAccount(certificate.getSignerId())
                  .getPublicKey()
                  .verifySignature(tx, certificate)) {
>>>>>>> 7e5a0a55
            signatures++;
          }
        }

        if (signatures >= Parameters.SIGNATURE_THRESHOLD && !pendingTransactions.has(tx.id())) {
          if (!transactionIds.has(tx.id())) {
            pendingTransactions.add(tx);
          }
        }
      }
    } finally {
      lock.unlock();
    }
  }
}


<|MERGE_RESOLUTION|>--- conflicted
+++ resolved
@@ -25,25 +25,17 @@
   private final Transactions pendingTransactions;
   private final Identifiers seenEntities; //TODO: Add the seen entities
   private final ReentrantLock lock = new ReentrantLock();
-<<<<<<< HEAD
-=======
   private final Assignment assignment;
->>>>>>> 7e5a0a55
 
   /**
    * Constructor of a IngestEngine.
    */
-<<<<<<< HEAD
-  public IngestEngine(State state, Blocks blocks, Identifiers transactionIds,
-                      Transactions pendingTransactions, Identifiers seenEntities) {
-=======
   public IngestEngine(State state,
                       Blocks blocks,
                       Identifiers transactionIds,
                       Transactions pendingTransactions,
                       Identifiers seenEntities,
                       Assignment assignment) {
->>>>>>> 7e5a0a55
     this.state = state;
     this.blocks = blocks;
     this.transactionIds = transactionIds;
@@ -94,14 +86,9 @@
         Signature[] certificates = ((ValidatedBlock) e).getCertificates();
         /* Commented out for testing (to be able to give it mock)
         Assignment assignment = assigner.assign(block.id(),
-<<<<<<< HEAD
-                state.atBlockId(block.getPreviousBlockId()), Parameters.VALIDATOR_THRESHOLD);
-
-=======
                 state.atBlockId(block.getPreviousBlockId()),
                 Parameters.VALIDATOR_THRESHOLD);
           */
->>>>>>> 7e5a0a55
         int signatures = 0;
         for (Signature certificate : certificates) {
           if (!assignment.has(certificate.getSignerId())) {
@@ -109,13 +96,9 @@
             return;
           }
           if (this.state.atBlockId(block.getPreviousBlockId())
-<<<<<<< HEAD
-                  .getAccount(certificate.getSignerId()).getPublicKey().verifySignature(block, certificate)) {
-=======
                   .getAccount(certificate.getSignerId())
                   .getPublicKey()
                   .verifySignature(block, certificate)) {
->>>>>>> 7e5a0a55
             signatures++;
           }
         }
@@ -135,29 +118,19 @@
         Signature[] certificates = ((ValidatedTransaction) e).getCertificates();
         /* Commented out for testing (to be able to give it mock)
         Assignment assignment = assigner.assign(tx.id(),
-<<<<<<< HEAD
-                state.atBlockId(tx.getReferenceBlockId()), Parameters.VALIDATOR_THRESHOLD);
-
-=======
                 state.atBlockId(tx.getReferenceBlockId()),
                 Parameters.VALIDATOR_THRESHOLD);
         */
->>>>>>> 7e5a0a55
         int signatures = 0;
         for (Signature certificate : certificates) {
           if (!assignment.has(certificate.getSignerId())) {
             // certificate issued by a non-assigned validator
             return;
           }
-<<<<<<< HEAD
-          if (this.state.atBlockId(tx.getReferenceBlockId()).getAccount(certificate.getSignerId())
-                  .getPublicKey().verifySignature(tx, certificate)) {
-=======
           if (this.state.atBlockId(tx.getReferenceBlockId())
                   .getAccount(certificate.getSignerId())
                   .getPublicKey()
                   .verifySignature(tx, certificate)) {
->>>>>>> 7e5a0a55
             signatures++;
           }
         }
