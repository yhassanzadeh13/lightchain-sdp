--- conflicted
+++ resolved
@@ -1,10 +1,7 @@
 package protocol.engines;
 
 import java.io.ByteArrayOutputStream;
-<<<<<<< HEAD
 import java.io.IOException;
-=======
->>>>>>> 137844f9
 import java.util.ArrayList;
 import java.util.Map;
 import java.util.concurrent.locks.ReentrantLock;
@@ -40,12 +37,8 @@
   private static Conduit proposerCon;
   private static Conduit validatedCon;
   private static Network net;
-<<<<<<< HEAD
   private static LightChainValidatorAssigner assigner;
   private ArrayList<BlockApproval> approvals;
-=======
-  private final ArrayList<BlockApproval> approvals;
->>>>>>> 137844f9
   public Block newB;
 
   /**
@@ -125,7 +118,6 @@
           pendingTransactions.remove(tx.id());
         }
 
-<<<<<<< HEAD
         Block newBlock = new Block(blockId, local.myId(), blockHeight + 1, transactions);
         newB = newBlock;
         Signature sign = local.signEntity(newBlock);
@@ -149,28 +141,6 @@
           } catch (LightChainNetworkingException e) {
             e.printStackTrace();
           }
-=======
-      Block newBlock = new Block(blockId, local.myId(), blockHeight + 1, transactions);
-      newB = newBlock;
-      Signature sign = local.signEntity(newBlock);
-      newBlock.setSignature(sign);
-
-      // Adds the Block Proposer tag to the assigner.
-      bytesId = newBlock.id().getBytes();
-      tag = Integer.valueOf(Tags.ValidatorTag).byteValue();
-      output = new ByteArrayOutputStream();
-      output.write(bytesId, 0, 32);
-      output.write(tag);
-      taggedId = new Identifier(output.toByteArray());
-
-      assignment = assigner.assign(taggedId, state.atBlockId(newBlock.getPreviousBlockId()),
-              Parameters.VALIDATOR_THRESHOLD);
-      for (Identifier id : assignment.all()) {
-        try {
-          proposerCon.unicast(newBlock, id);
-        } catch (LightChainNetworkingException e) {
-          e.printStackTrace();
->>>>>>> 137844f9
         }
       }
     } finally {
@@ -203,16 +173,11 @@
       for (int i = 0; i < approvals.size(); i++) {
         signs[i] = approvals.get(i).getSignature();
       }
-<<<<<<< HEAD
       ValidatedBlock vBlock = new ValidatedBlock(newB.getPreviousBlockId()
           , newB.getProposer()
           , newB.getTransactions()
           , this.local.signEntity(newB)
           , signs, newB.getHeight());
-=======
-      ValidatedBlock validatedBlock = new ValidatedBlock(newB.getPreviousBlockId(),
-              newB.getProposer(), newB.getTransactions(), local.signEntity(newB), signs, newB.getHeight());
->>>>>>> 137844f9
       for (Map.Entry<Identifier, String> pair : ((P2pNetwork) net).getIdToAddressMap().entrySet()) {
         if (pair.getValue().equals(Channels.ValidatedBlocks)) {
           try {
