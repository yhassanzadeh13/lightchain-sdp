package networking;

import model.Entity;
import model.exceptions.LightChainNetworkingException;
import model.lightchain.Identifier;
import network.Conduit;
import network.Network;
import protocol.Engine;
import unittest.fixtures.IdentifierFixture;

<<<<<<< HEAD
import java.util.concurrent.ConcurrentHashMap;
/**
 * Network represents the networking layer of the LightChain node.
 */
public class StubNetwork implements Network {
    private final ConcurrentHashMap<String, Engine> engines;

    private final Hub hub;
    private final Identifier identifier;


    public StubNetwork(Hub hub) {
        this.engines = new ConcurrentHashMap<>();

        this.hub = hub;
        this.identifier = IdentifierFixture.newIdentifier();
        this.hub.registerNetwork(identifier, this);
    }

    public Identifier id() {
        return this.identifier;
    }


    public void receiveUnicast(Entity entity, String channel) {
        Engine engine = getEngine(channel);
        try {
            engine.process(entity);
        } catch (IllegalArgumentException e) {
            throw new IllegalStateException("could not process the entity" + e);
        }
    }
    /**
     * Registers an Engine to the Network by providing it with a Conduit.
     *
     * @param en the Engine to be registered.
     * @param channel the unique channel corresponding to the Engine.
     * @return unique Conduit object created to connect the Network to the Engine.
     * @throws IllegalStateException if the channel is already taken by another Engine.
     */
    @Override
    public Conduit register(Engine en, String channel) throws IllegalStateException {
        //
        Conduit conduit = new MockConduit(channel, hub);
        try {
            if (engines.containsKey(channel)) {
                throw new IllegalStateException();
            }
            engines.put(channel, en);


        } catch (IllegalArgumentException ex) {
            throw new IllegalStateException("could not register the engine" + ex);
        }

        return conduit;
    }

    public Engine getEngine(String ch) {
        return engines.get(ch);
    }

=======
/**
 * A mock implementation of networking layer as a test util.
 */
public class StubNetwork implements Network {
  private final ConcurrentHashMap<String, Engine> engines;
  private final Hub hub;

  public StubNetwork(Hub hub) {
    this.engines = new ConcurrentHashMap<>();
    this.hub = hub;
  }

  @Override
  public Conduit register(Engine e, String channel) throws IllegalStateException {
    return null;
  }
>>>>>>> 88a4bb1f
}<|MERGE_RESOLUTION|>--- conflicted
+++ resolved
@@ -8,10 +8,8 @@
 import protocol.Engine;
 import unittest.fixtures.IdentifierFixture;
 
-<<<<<<< HEAD
-import java.util.concurrent.ConcurrentHashMap;
 /**
- * Network represents the networking layer of the LightChain node.
+ * A mock implementation of networking layer as a test util.
  */
 public class StubNetwork implements Network {
     private final ConcurrentHashMap<String, Engine> engines;
@@ -71,22 +69,4 @@
         return engines.get(ch);
     }
 
-=======
-/**
- * A mock implementation of networking layer as a test util.
- */
-public class StubNetwork implements Network {
-  private final ConcurrentHashMap<String, Engine> engines;
-  private final Hub hub;
-
-  public StubNetwork(Hub hub) {
-    this.engines = new ConcurrentHashMap<>();
-    this.hub = hub;
-  }
-
-  @Override
-  public Conduit register(Engine e, String channel) throws IllegalStateException {
-    return null;
-  }
->>>>>>> 88a4bb1f
 }