package networking;

import java.util.HashSet;
import java.util.Set;
import java.util.concurrent.locks.ReentrantReadWriteLock;

import model.Entity;
import protocol.Engine;

/**
 * Represents a mock implementation of Engine interface for testing.
 */
public class MockEngine implements Engine {
  private final ReentrantReadWriteLock lock;
<<<<<<< HEAD
  private final Set<String> receivedEntityIds;
=======
  private final Set<Identifier> receivedEntityIds;
>>>>>>> 318aad04

  public MockEngine() {
    this.receivedEntityIds = new HashSet<>();
    this.lock = new ReentrantReadWriteLock();
  }

  /**
   * Called by Network whenever an Entity is arrived for this engine.
   *
   * @param e the arrived Entity from the network.
   * @throws IllegalArgumentException any unhappy path taken on processing the Entity.
   */

  @Override
  public void process(Entity e) throws IllegalArgumentException {
<<<<<<< HEAD
    lock.writeLock();
    receivedEntityIds.add(e.id().toString());
    lock.writeLock();
=======
    lock.writeLock().lock();

    receivedEntityIds.add(e.id());

    lock.writeLock().unlock();
  }

  /**
   * Check whether an entity is received.
   *
   * @param e the entity.
   * @return true if the entity received, otherwise false.
   */
  public boolean hasReceived(Entity e) {
    lock.readLock().lock();

    boolean ok = this.receivedEntityIds.contains(e.id());

    lock.readLock().unlock();
    return ok;
  }

  /**
   * Total distinct entities this engine received.
   *
   * @return total messages it received.
   */
  public int totalReceived() {
    lock.readLock().lock();

    int size = receivedEntityIds.size();

    lock.readLock().unlock();
    return size;
>>>>>>> 318aad04
  }

  /**
   * Check whether an entity is received.
   *
   * @param e the entitiy.
   * @return true if the entity received, otherwise false.
   */
  public boolean hasReceived(Entity e) {
    lock.readLock();
    boolean ok = this.receivedEntityIds.contains(e.id().toString());
    lock.readLock();
    return ok;
  }

}<|MERGE_RESOLUTION|>--- conflicted
+++ resolved
@@ -12,11 +12,7 @@
  */
 public class MockEngine implements Engine {
   private final ReentrantReadWriteLock lock;
-<<<<<<< HEAD
-  private final Set<String> receivedEntityIds;
-=======
   private final Set<Identifier> receivedEntityIds;
->>>>>>> 318aad04
 
   public MockEngine() {
     this.receivedEntityIds = new HashSet<>();
@@ -32,11 +28,6 @@
 
   @Override
   public void process(Entity e) throws IllegalArgumentException {
-<<<<<<< HEAD
-    lock.writeLock();
-    receivedEntityIds.add(e.id().toString());
-    lock.writeLock();
-=======
     lock.writeLock().lock();
 
     receivedEntityIds.add(e.id());
@@ -71,20 +62,5 @@
 
     lock.readLock().unlock();
     return size;
->>>>>>> 318aad04
   }
-
-  /**
-   * Check whether an entity is received.
-   *
-   * @param e the entitiy.
-   * @return true if the entity received, otherwise false.
-   */
-  public boolean hasReceived(Entity e) {
-    lock.readLock();
-    boolean ok = this.receivedEntityIds.contains(e.id().toString());
-    lock.readLock();
-    return ok;
-  }
-
 }