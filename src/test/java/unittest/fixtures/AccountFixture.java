package unittest.fixtures;

import model.crypto.PublicKey;
import model.lightchain.Account;
import model.lightchain.Identifier;
import org.mockito.Mockito;
import protocol.Parameters;

/**
 * Encapsulates test utilities for LightChain accounts.
 */
public class AccountFixture extends Account {
<<<<<<< HEAD

=======
>>>>>>> 88a4bb1f
  /**
   * Constructor of an Account.
   *
   * @param identifier  unique identifier of the account.
   * @param publicKey   public key of the account owner.
   * @param lastBlockId identifier of the last block id that changed this account (or genesis id at bootstrap time).
   */
  public AccountFixture(Identifier identifier, PublicKey publicKey, Identifier lastBlockId, int stake) {
    super(identifier, publicKey, lastBlockId, stake);
  }

  /**
   * Constructor of an Account.
   *
   * @param identifier unique identifier of the account.
   *                   Creates an Account using randomly created PublicKey and LastBlockId.
   */
  public AccountFixture(Identifier identifier) {
    super(identifier, Mockito.mock(
<<<<<<< HEAD
            PublicKey.class,
            Mockito.withSettings().useConstructor((Object) Bytes.byteArrayFixture(32))),
        IdentifierFixture.newIdentifier(),
        Parameters.MINIMUM_STAKE);
  }

  /**
   * Constructor of an Account.
   *
   * @param identifier unique identifier of the account.
   * @param stake      stake of the account.
   *                   <p>
   *                   Creates an Account using randomly created PublicKey and LastBlockId.
   */
  public AccountFixture(Identifier identifier, int stake) {
    super(identifier, Mockito.mock(
            PublicKey.class,
            Mockito.withSettings().useConstructor((Object) Bytes.byteArrayFixture(32))),
        IdentifierFixture.newIdentifier(),
        stake);
=======
            PublicKey.class,
            Mockito.withSettings().useConstructor(Bytes.byteArrayFixture(32))),
        IdentifierFixture.newIdentifier(),
        Parameters.MINIMUM_STAKE);
>>>>>>> 88a4bb1f
  }
}<|MERGE_RESOLUTION|>--- conflicted
+++ resolved
@@ -10,10 +10,7 @@
  * Encapsulates test utilities for LightChain accounts.
  */
 public class AccountFixture extends Account {
-<<<<<<< HEAD
 
-=======
->>>>>>> 88a4bb1f
   /**
    * Constructor of an Account.
    *
@@ -33,7 +30,6 @@
    */
   public AccountFixture(Identifier identifier) {
     super(identifier, Mockito.mock(
-<<<<<<< HEAD
             PublicKey.class,
             Mockito.withSettings().useConstructor((Object) Bytes.byteArrayFixture(32))),
         IdentifierFixture.newIdentifier(),
@@ -54,11 +50,5 @@
             Mockito.withSettings().useConstructor((Object) Bytes.byteArrayFixture(32))),
         IdentifierFixture.newIdentifier(),
         stake);
-=======
-            PublicKey.class,
-            Mockito.withSettings().useConstructor(Bytes.byteArrayFixture(32))),
-        IdentifierFixture.newIdentifier(),
-        Parameters.MINIMUM_STAKE);
->>>>>>> 88a4bb1f
   }
 }