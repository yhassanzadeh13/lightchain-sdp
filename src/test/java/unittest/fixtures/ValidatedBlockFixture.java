package unittest.fixtures;

import java.util.ArrayList;
import java.util.Random;

import model.crypto.Signature;
import model.lightchain.Account;
import model.lightchain.Identifier;
import model.lightchain.ValidatedBlock;
import model.lightchain.ValidatedTransaction;
import protocol.Parameters;

/**
<<<<<<< HEAD
 * A fixture for testing the ValidatedBlock class.
=======
 * A fixture for BlockFixture class.
>>>>>>> 7e5a0a55
 */
public class ValidatedBlockFixture {
  private static final Random random = new Random();

  /**
   * Returns a validated block with randomly generated values.
   *
   * @return a validated block with randomly generated values.
   */
  public static ValidatedBlock newValidatedBlock() {
    Identifier previousBlockId = IdentifierFixture.newIdentifier();
    Identifier proposer = IdentifierFixture.newIdentifier();
    int validatedTransactionsSize = Parameters.MIN_TRANSACTIONS_NUM + 2;
    ValidatedTransaction[] transactions = new ValidatedTransaction[validatedTransactionsSize];
    for (int i = 0; i < validatedTransactionsSize; i++) {
      transactions[i] = ValidatedTransactionFixture.newValidatedTransaction();
    }
    Signature signature = SignatureFixture.newSignatureFixture(proposer);
    int certificatesSize = Parameters.SIGNATURE_THRESHOLD;
    Signature[] certificates = new Signature[certificatesSize];
    for (int i = 0; i < certificatesSize; i++) {
      certificates[i] = SignatureFixture.newSignatureFixture();
    }
    int height = Math.abs(random.nextInt(1_000_000));
    return new ValidatedBlock(previousBlockId, proposer, transactions, signature, certificates, height);
  }

  /**
   * Returns a validated block with randomly generated values and given accounts of the block.
   *
   * @return a validated block with randomly generated values and given accounts of the block.
   */
  public static ValidatedBlock newValidatedBlock(ArrayList<Account> accounts) {
    Identifier previousBlockId = IdentifierFixture.newIdentifier();
    Identifier proposer = IdentifierFixture.newIdentifier();
    int validatedTransactionsSize = Parameters.MIN_TRANSACTIONS_NUM + 2;
    ValidatedTransaction[] transactions = new ValidatedTransaction[validatedTransactionsSize];
    for (int i = 0; i < validatedTransactionsSize; i++) {
      int senderIndex = random.nextInt(accounts.size());
      int receiverIndex = random.nextInt(accounts.size());
      while (receiverIndex == senderIndex) {
        receiverIndex = random.nextInt(accounts.size());
      }
      transactions[i] = ValidatedTransactionFixture.newValidatedTransaction(
              accounts.get(senderIndex).getIdentifier(),
              accounts.get(receiverIndex).getIdentifier());
    }
    Signature signature = SignatureFixture.newSignatureFixture(proposer);
    int certificatesSize = Parameters.SIGNATURE_THRESHOLD;
    Signature[] certificates = new Signature[certificatesSize];
    for (int i = 0; i < certificatesSize; i++) {
      certificates[i] = SignatureFixture.newSignatureFixture();
    }
    int height = Math.abs(random.nextInt(1_000_000));
    return new ValidatedBlock(previousBlockId, proposer, transactions, signature, certificates, height);
  }

  /**
<<<<<<< HEAD
   * Returns a validated block with randomly generated values,
   * given height, previous block id and accounts of the block.
=======
   * Returns a validated block with randomly generated values, given height,
   * previous block id and accounts of the block.
>>>>>>> 7e5a0a55
   *
   * @param accounts        the accounts of the block.
   * @param height          the height of the block.
   * @param previousBlockId the previous block id of the block.
<<<<<<< HEAD
   * @return a validated block with randomly generated values,
   * given height, previous block id and accounts of the block.
=======
   * @return a validated block with randomly generated values, given height,
   * previous block id and accounts of the block.
>>>>>>> 7e5a0a55
   */
  public static ValidatedBlock newValidatedBlock(ArrayList<Account> accounts, int height, Identifier previousBlockId) {
    Identifier proposer = IdentifierFixture.newIdentifier();
    int validatedTransactionsSize = Parameters.MIN_TRANSACTIONS_NUM + 2;
    ValidatedTransaction[] transactions = new ValidatedTransaction[validatedTransactionsSize];
    for (int i = 0; i < validatedTransactionsSize; i++) {
      int senderIndex = random.nextInt(accounts.size());
      int receiverIndex = random.nextInt(accounts.size());
      while (receiverIndex == senderIndex) {
        receiverIndex = random.nextInt(accounts.size());
      }
      transactions[i] = ValidatedTransactionFixture.newValidatedTransaction(
              accounts.get(senderIndex).getIdentifier(),
              accounts.get(receiverIndex).getIdentifier());
    }
    Signature signature = SignatureFixture.newSignatureFixture(proposer);
    int certificatesSize = Parameters.SIGNATURE_THRESHOLD;
    Signature[] certificates = new Signature[certificatesSize];
    for (int i = 0; i < certificatesSize; i++) {
      certificates[i] = SignatureFixture.newSignatureFixture();
    }
    return new ValidatedBlock(previousBlockId, proposer, transactions, signature, certificates, height);
  }
}<|MERGE_RESOLUTION|>--- conflicted
+++ resolved
@@ -11,11 +11,7 @@
 import protocol.Parameters;
 
 /**
-<<<<<<< HEAD
- * A fixture for testing the ValidatedBlock class.
-=======
  * A fixture for BlockFixture class.
->>>>>>> 7e5a0a55
  */
 public class ValidatedBlockFixture {
   private static final Random random = new Random();
@@ -74,24 +70,14 @@
   }
 
   /**
-<<<<<<< HEAD
-   * Returns a validated block with randomly generated values,
-   * given height, previous block id and accounts of the block.
-=======
    * Returns a validated block with randomly generated values, given height,
    * previous block id and accounts of the block.
->>>>>>> 7e5a0a55
    *
    * @param accounts        the accounts of the block.
    * @param height          the height of the block.
    * @param previousBlockId the previous block id of the block.
-<<<<<<< HEAD
-   * @return a validated block with randomly generated values,
-   * given height, previous block id and accounts of the block.
-=======
    * @return a validated block with randomly generated values, given height,
    * previous block id and accounts of the block.
->>>>>>> 7e5a0a55
    */
   public static ValidatedBlock newValidatedBlock(ArrayList<Account> accounts, int height, Identifier previousBlockId) {
     Identifier proposer = IdentifierFixture.newIdentifier();
