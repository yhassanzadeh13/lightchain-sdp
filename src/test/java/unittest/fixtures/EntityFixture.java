package unittest.fixtures;

import model.Entity;
import model.crypto.Sha3256Hash;
import model.lightchain.Identifier;

import java.util.Arrays;
import java.util.Objects;
import java.util.Random;

public class EntityFixture extends Entity {
  private static final String TYPE_FIXTURE_ENTITY = "fixture-entity-type";
  private static final Random rand = new Random();
  private final Identifier id;
  private final int testInt;
  private final String testString;
  private final double testDouble;
  private final byte[] testBytes;
  private final Sha3256Hash[] testHashArray;

  public EntityFixture() {
    super();
<<<<<<< HEAD
    this.id = IdentifierFixture.newIdentifier();
=======
    this.id = IdentifierFixture.NewIdentifier();
    this.testInt = rand.nextInt();
    byte[] bytesString = new byte[32];
    rand.nextBytes(bytesString);
    this.testString = new String(bytesString);
    this.testDouble = rand.nextDouble();
    this.testBytes = Bytes.ByteArrayFixture(32).clone();
    this.testHashArray = Sha3256HashFixture.NewSha3256HashArray();
>>>>>>> 2c95068d
  }


  @Override
  public String type() {
    return TYPE_FIXTURE_ENTITY;
  }

  @Override
  public boolean equals(Object o) {
    if (this == o) return true;
    if (o == null || getClass() != o.getClass()) return false;
    EntityFixture that = (EntityFixture) o;
    return testInt == that.testInt && Double.compare(that.testDouble, testDouble) == 0
            && id.comparedTo(that.id) == 0 && testString.equals(that.testString)
            && Arrays.equals(testBytes, that.testBytes) && Arrays.equals(testHashArray, that.testHashArray);
  }

  @Override
  public int hashCode() {
    int result = Objects.hash(id, testInt, testString, testDouble);
    result = 31 * result + Arrays.hashCode(testBytes);
    result = 31 * result + Arrays.hashCode(testHashArray);
    return result;
  }
}<|MERGE_RESOLUTION|>--- conflicted
+++ resolved
@@ -20,9 +20,6 @@
 
   public EntityFixture() {
     super();
-<<<<<<< HEAD
-    this.id = IdentifierFixture.newIdentifier();
-=======
     this.id = IdentifierFixture.NewIdentifier();
     this.testInt = rand.nextInt();
     byte[] bytesString = new byte[32];
@@ -31,7 +28,6 @@
     this.testDouble = rand.nextDouble();
     this.testBytes = Bytes.ByteArrayFixture(32).clone();
     this.testHashArray = Sha3256HashFixture.NewSha3256HashArray();
->>>>>>> 2c95068d
   }
 
 
