--- conflicted
+++ resolved
@@ -1,6 +1,5 @@
 package state.table;
 
-<<<<<<< HEAD
 import model.lightchain.Account;
 import model.lightchain.Identifier;
 import org.apache.commons.lang3.tuple.Pair;
@@ -14,11 +13,9 @@
 
 import static org.mockito.Mockito.*;
 
-=======
 /**
  * Encapsulates tests for hash table implementation of protocol state.
  */
->>>>>>> bffcf8a2
 public class TableStateTest {
   /**
    * Snapshots list for 10 snapshots.
