--- conflicted
+++ resolved
@@ -1,6 +1,5 @@
 package state.table;
 
-<<<<<<< HEAD
 import model.lightchain.Account;
 import model.lightchain.Identifier;
 import org.junit.jupiter.api.Assertions;
@@ -11,11 +10,10 @@
 
 import java.util.ArrayList;
 
-=======
 /**
  * Encapsulates tests for hash table implementation of state snapshot.
  */
->>>>>>> bffcf8a2
+
 public class TableSnapshotTest {
   /**
    * Evaluates the correctness of getters in TableSnapshot.
