package protocol.engines;

import java.util.ArrayList;
import java.util.Random;

<<<<<<< HEAD
import static org.mockito.Mockito.mock;
import static org.mockito.Mockito.when;

import model.Entity;
=======
import static org.mockito.Mockito.*;

import model.crypto.PublicKey;
import model.crypto.Signature;
>>>>>>> 7e5a0a55
import model.lightchain.*;
import org.junit.jupiter.api.Test;
import state.Snapshot;
import state.State;
import storage.Blocks;
import storage.Identifiers;
import storage.Transactions;
import unittest.fixtures.AccountFixture;
import unittest.fixtures.ValidatedBlockFixture;
<<<<<<< HEAD
import unittest.fixtures.ValidatedTransactionFixture;
=======
>>>>>>> 7e5a0a55

/**
 * Encapsulates tests for ingest engine implementation.
 */
public class IngestEngineTest {
  private static final Random random = new Random();
  private IngestEngine ingestEngine;
  private ValidatedBlock block1;
  private ValidatedBlock block2;
  private ValidatedTransaction transaction1;
  private ValidatedTransaction transaction2;
  private Blocks blocks;
  private Transactions transactions;

  private Identifiers pendingTransactions;
  private Snapshot snapshot;
  private State state;
  private ArrayList<Block> blockList;
  private Assignment assignment;
  private ArrayList<Transaction> transactionList;
  // TODO: a single individual test function for each of these scenarios:
  // 1. Happy path of receiving a validated single block.
  // 2. Happy path of receiving two validated blocks sequentially.
  // 3. Happy path of receiving two validated blocks concurrently.
  // 4. Happy path of receiving two duplicate validated blocks sequentially
  //    (the second duplicate block should be discarded).
  // 5. Happy path of receiving two duplicate validated blocks concurrently
  //    (the second duplicate block should be discarded).
  // 6. Happy path of receiving a validated block with shared transactions in pendingTx.
  // 7. Happy path of receiving two validated blocks concurrently that each have some transactions in pendingTx
  //    (disjoint sets of transactions).
  // 8. Happy path of receiving two validated blocks concurrently that each have some transactions in pendingTx
  //    (overlapping sets of transactions).
  // 9. Happy path of receiving an already ingested validated block (i.e., block already added to blocks database),
  //    second block should be discarded right away.
  // 10. Happy path of receiving a validated transaction.
  // 11. Happy path of receiving two validated transactions sequentially.
  // 12. Happy path of receiving two validated transactions concurrently.
  // 13. Happy path of receiving a duplicate pair of validated transactions sequentially.
  // 14. Happy path of receiving two duplicate pair of validated transactions concurrently.
  // 15. Happy path of receiving a validated transaction that its id already exists in txHash.
  // 16. Happy path of receiving a validated transaction that its id already exists in pendingTx.
  // 17. Unhappy path of receiving an entity that is neither a validated block nor a validated transaction.
  // 18. Happy path of receiving a validated transaction and a validated block concurrently
  //     (block does not contain that transaction).
  // 19. Happy path of receiving a validated transaction and a validated block concurrently
  //     (block does contain the transaction).

<<<<<<< HEAD
  /**
   * Sets up the test environment. // TODO: fix this
   */
  @BeforeEach
  public void setUpMock() {
    transaction1 = ValidatedTransactionFixture.newValidatedTransaction();
    transaction2 = ValidatedTransactionFixture.newValidatedTransaction();
    transactions = mock(Transactions.class);
    block1 = ValidatedBlockFixture.newValidatedBlock();
    block2 = ValidatedBlockFixture.newValidatedBlock();
=======
  //  @BeforeEach
  //  public void setUpMock() {
  //    transaction1 = ValidatedTransactionFixture.newValidatedTransaction();
  //    transaction2 = ValidatedTransactionFixture.newValidatedTransaction();
  //    transactions = mock(Transactions.class);
  //    block1 = ValidatedBlockFixture.newValidatedBlock();
  //    block2 = ValidatedBlockFixture.newValidatedBlock();
  //    blocks = mock(Blocks.class);
  //    state = mock(State.class);
  //    pendingTransactions = mock(Identifiers.class);
  //    Identifiers seenEntities = mock(Identifiers.class);
  //    snapshot = mock(Snapshot.class);
  //    when(state.atBlockId(block1.getTransactions()[0].getReferenceBlockId())).thenReturn(snapshot);
  //    when(state.atBlockId(block2.getTransactions()[0].getReferenceBlockId())).thenReturn(snapshot);
  //    when(state.atBlockId(block1.getTransactions()[1].getReferenceBlockId())).thenReturn(snapshot);
  //
  //    when(state.atBlockId(block1.getTransactions()[2].getReferenceBlockId())).thenReturn(snapshot);
  //    when(state.atBlockId(transaction1.getReferenceBlockId())).thenReturn(snapshot);
  //    when(state.atBlockId(transaction2.getReferenceBlockId())).thenReturn(snapshot);
  //    when(transactions.has(transaction1.id())).thenReturn(true);
  //    when(transactions.has(transaction2.id())).thenReturn(true);
  //
  //    when(pendingTransactions.has(block1.getTransactions()[0].id())).thenReturn(true);
  //    when(pendingTransactions.has(block1.getTransactions()[1].id())).thenReturn(false);
  //    when(pendingTransactions.has(block2.getTransactions()[0].id())).thenReturn(true);
  //
  //    when(pendingTransactions.has(block1.getTransactions()[2].id())).thenReturn(false);
  //
  //    when(state.atBlockId(block1.getPreviousBlockId())).thenReturn(snapshot);
  //    when(state.atBlockId(block2.getPreviousBlockId())).thenReturn(snapshot);
  //    when(blocks.has(block1.id())).thenReturn(true);
  //    when(blocks.has(block2.id())).thenReturn(true);
  //    blockList = new ArrayList<>();
  //    for (int i = 0; i < 10; i++) {
  //      ValidatedBlock block = ValidatedBlockFixture.newValidatedBlock();
  //      blockList.add(block);
  //      when(state.atBlockId(block.getPreviousBlockId())).thenReturn(snapshot);
  //      when(blocks.has(block.id())).thenReturn(true);
  //    }
  //    when(blocks.all()).thenReturn(blockList);
  //    ArrayList<Account> accounts = new ArrayList<>(AccountFixture.newAccounts(10, 10).values());
  //    when(snapshot.all()).thenReturn(accounts);
  //    ingestEngine = new IngestEngine(state, blocks, pendingTransactions, transactions, seenEntities);
  //    for (Account account : accounts) {
  //      when(snapshot.getAccount(account.getIdentifier())).thenReturn(account);
  //    }
  //  }

  @Test // 1.
  public void testValidatedSingleBlock() {

    // ingest engine set up
>>>>>>> 7e5a0a55
    blocks = mock(Blocks.class);
    state = mock(State.class);
    pendingTransactions = mock(Identifiers.class);
    snapshot = mock(Snapshot.class);
    assignment = mock(Assignment.class);
    transactions = mock(Transactions.class);
    Identifiers seenEntities = mock(Identifiers.class);
    ArrayList<Account> accounts = new ArrayList<>(AccountFixture.newAccounts(10, 10).values());
<<<<<<< HEAD
    when(snapshot.all()).thenReturn(accounts);
    Identifiers seenEntities = mock(Identifiers.class);
    ingestEngine = new IngestEngine(state, blocks, pendingTransactions, transactions, seenEntities);
=======
>>>>>>> 7e5a0a55
    for (Account account : accounts) {
      when(snapshot.getAccount(account.getIdentifier())).thenReturn(account);
    }
    when(snapshot.all()).thenReturn(accounts);
    ingestEngine = new IngestEngine(state, blocks, pendingTransactions, transactions, seenEntities, assignment);

    // block 1 set up
    block1 = ValidatedBlockFixture.newValidatedBlock(accounts);
    when(state.atBlockId(block1.getPreviousBlockId())).thenReturn(snapshot);

    when(assignment.has(any(Identifier.class))).thenReturn(true); // returns true for all identifiers
    PublicKey pubKey = mock(PublicKey.class); // mock public key
    Account account = mock(Account.class); // mock account
    when(account.getPublicKey()).thenReturn(pubKey); // returns the mocked public key for all accounts
    // returns true for all signatures
    when(pubKey.verifySignature(any(Block.class), any(Signature.class))).thenReturn(true);
    // returns the mock account for all identifiers
    when(snapshot.getAccount(any(Identifier.class))).thenReturn(account);

    ingestEngine.process(block1);

    // verification
    verify(blocks, times(1)).add(block1);
  }


  @Test // 2.
  public void testValidatedTwoBlocks() {
    // ingest engine set up
    blocks = mock(Blocks.class);
    state = mock(State.class);
    pendingTransactions = mock(Identifiers.class);
    snapshot = mock(Snapshot.class);
    assignment = mock(Assignment.class);
    transactions = mock(Transactions.class);
    Identifiers seenEntities = mock(Identifiers.class);
    ArrayList<Account> accounts = new ArrayList<>(AccountFixture.newAccounts(10, 10).values());
    for (Account account : accounts) {
      when(snapshot.getAccount(account.getIdentifier())).thenReturn(account);
    }
    when(snapshot.all()).thenReturn(accounts);
    ingestEngine = new IngestEngine(state, blocks, pendingTransactions, transactions, seenEntities, assignment);

    // block 1 set up
    block1 = ValidatedBlockFixture.newValidatedBlock(accounts);
    when(state.atBlockId(block1.getPreviousBlockId())).thenReturn(snapshot);

    // block 2 set up
    block2 = ValidatedBlockFixture.newValidatedBlock(accounts);
    when(state.atBlockId(block2.getPreviousBlockId())).thenReturn(snapshot);

    // action
    when(assignment.has(any(Identifier.class))).thenReturn(true); // returns true for all identifiers
    PublicKey pubKey = mock(PublicKey.class); // mock public key
    Account account = mock(Account.class); // mock account
    when(account.getPublicKey()).thenReturn(pubKey); // returns the mocked public key for all accounts
    // returns true for all signatures
    when(pubKey.verifySignature(any(Block.class), any(Signature.class))).thenReturn(true);
    // returns the mock account for all identifiers
    when(snapshot.getAccount(any(Identifier.class))).thenReturn(account);

    ingestEngine.process(block1);
    ingestEngine.process(block2);

    // verification
    verify(blocks, times(1)).add(block1);
    verify(blocks, times(1)).add(block2);
  }
  /*
  @Test // 3.
  public void testValidatedTwoBlocksConcurrently() {

    // ingest engine set up

    blocks = mock(Blocks.class);
    state = mock(State.class);
    pendingTransactions = mock(Identifiers.class);
    Identifiers seenEntities = mock(Identifiers.class);
    snapshot = mock(Snapshot.class);

    ArrayList<Account> accounts = new ArrayList<>(AccountFixture.newAccounts(10, 10).values());

    for (Account account : accounts) {
      when(snapshot.getAccount(account.getIdentifier())).thenReturn(account);
    }

    when(snapshot.all()).thenReturn(accounts);

    ingestEngine = new IngestEngine(state, blocks, pendingTransactions, transactions, seenEntities);

    // block 1 set up

    block1 = ValidatedBlockFixture.newValidatedBlock(accounts);
    when(state.atBlockId(block1.getPreviousBlockId())).thenReturn(snapshot);

    // block 2 set up

    block2 = ValidatedBlockFixture.newValidatedBlock(accounts);
    when(state.atBlockId(block2.getPreviousBlockId())).thenReturn(snapshot);

    // concurrent block addition

    AtomicInteger threadError = new AtomicInteger();
    ArrayList<ValidatedBlock> concBlockList = new ArrayList<>();
    concBlockList.add(block1);
    concBlockList.add(block2);

    int concurrencyDegree = 2;
    CountDownLatch threadsDone = new CountDownLatch(concurrencyDegree);
    Thread[] threads = new Thread[concurrencyDegree];
    for (int i = 0; i < concurrencyDegree; i++) {
      int finalI = i;
      threads[i] = new Thread(() -> {
        try {
          ingestEngine.process(concBlockList.get(finalI));
          threadsDone.countDown();
        } catch (IllegalStateException e) {
          threadError.getAndIncrement();
        }
      });
    }
    for (Thread t : threads) {
      t.start();
    }
    try {
      boolean doneOneTime = threadsDone.await(60, TimeUnit.SECONDS);
      Assertions.assertTrue(doneOneTime);
    } catch (InterruptedException e) {
      Assertions.fail();
    }

    // verification

    verify(blocks, times(1)).add(block1);
    verify(blocks, times(1)).add(block2);

    Assertions.assertEquals(0, threadError.get());
    Assertions.assertTrue(blocks.has(block1.id()));
    Assertions.assertTrue(blocks.has(block2.id()));
  }
*/
  @Test // 4.
  public void testValidatedSameTwoBlocks() {
    // ingest engine set up
    blocks = mock(Blocks.class);
    state = mock(State.class);
    pendingTransactions = mock(Identifiers.class);
    snapshot = mock(Snapshot.class);
    assignment = mock(Assignment.class);
    transactions = mock(Transactions.class);
    Identifiers seenEntities = mock(Identifiers.class);
    ArrayList<Account> accounts = new ArrayList<>(AccountFixture.newAccounts(10, 10).values());
    for (Account account : accounts) {
      when(snapshot.getAccount(account.getIdentifier())).thenReturn(account);
    }
    when(snapshot.all()).thenReturn(accounts);
    ingestEngine = new IngestEngine(state, blocks, pendingTransactions, transactions, seenEntities, assignment);

    // block 1 set up
    block1 = ValidatedBlockFixture.newValidatedBlock(accounts);
    when(state.atBlockId(block1.getPreviousBlockId())).thenReturn(snapshot);

    when(assignment.has(any(Identifier.class))).thenReturn(true); // returns true for all identifiers
    PublicKey pubKey = mock(PublicKey.class); // mock public key
    Account account = mock(Account.class); // mock account
    when(account.getPublicKey()).thenReturn(pubKey); // returns the mocked public key for all accounts
    // returns true for all signatures
    when(pubKey.verifySignature(any(Block.class), any(Signature.class))).thenReturn(true);
    // returns the mock account for all identifiers
    when(snapshot.getAccount(any(Identifier.class))).thenReturn(account);

    // action
    ingestEngine.process(block1);
    when(blocks.has(block1.id())).thenReturn(true);
    ingestEngine.process(block1);

    // verification
    verify(blocks, times(1)).add(block1);
  }
  /*
  @Test // 5.
  public void testValidatedSameTwoBlocksConcurrently() {

    // ingest engine set up

    blocks = mock(Blocks.class);
    state = mock(State.class);
    pendingTransactions = mock(Identifiers.class);
    Identifiers seenEntities = mock(Identifiers.class);
    snapshot = mock(Snapshot.class);

    ArrayList<Account> accounts = new ArrayList<>(AccountFixture.newAccounts(10, 10).values());

    for (Account account : accounts) {
      when(snapshot.getAccount(account.getIdentifier())).thenReturn(account);
    }

    when(snapshot.all()).thenReturn(accounts);

    ingestEngine = new IngestEngine(state, blocks, pendingTransactions, transactions, seenEntities);

    // block 1 set up

    block1 = ValidatedBlockFixture.newValidatedBlock(accounts);
    when(state.atBlockId(block1.getPreviousBlockId())).thenReturn(snapshot);

    // action

    AtomicInteger threadError = new AtomicInteger();
    ArrayList<ValidatedBlock> concBlockList = new ArrayList<>();
    concBlockList.add(block1);
    concBlockList.add(block1);
    int concurrencyDegree = 2;
    CountDownLatch threadsDone = new CountDownLatch(concurrencyDegree);
    Thread[] threads = new Thread[concurrencyDegree];
    Blocks[] blocks2 = new Blocks[1];
    for (int i = 0; i < concurrencyDegree; i++) {
      int finalI = i;
      threads[i] = new Thread(() -> {
        try {
          ingestEngine.process(concBlockList.get(finalI));
          if (finalI == 0) {
            blocks2[0] = blocks; // might need an improvement depending on the implementation
          }
          threadsDone.countDown();
        } catch (IllegalStateException e) {
          threadError.getAndIncrement();
        }
      });
    }
    for (Thread t : threads) {
      t.start();
    }
    try {
      boolean doneOneTime = threadsDone.await(60, TimeUnit.SECONDS);
      Assertions.assertTrue(doneOneTime);
    } catch (InterruptedException e) {
      Assertions.fail();
    }

    // verification

    verify(blocks, times(2)).add(block1);
    Assertions.assertTrue(blocks.has(block1.id()));
    Assertions.assertEquals(blocks, blocks2); // checks if block are changed, if not it means second block is not added
    Assertions.assertEquals(0, threadError.get());
<<<<<<< HEAD
    // checks if block are changed, if not it means second block is not added
    Assertions.assertEquals(blocks, blocks2[0]);
  }
=======
>>>>>>> 7e5a0a55

  }
*/
  @Test // 6.
  public void testValidatedBlockContainingSeenTransaction() {
    // ingest engine set up
    blocks = mock(Blocks.class);
    state = mock(State.class);
    pendingTransactions = mock(Identifiers.class);
    snapshot = mock(Snapshot.class);
    assignment = mock(Assignment.class);
    transactions = mock(Transactions.class);
    Identifiers seenEntities = mock(Identifiers.class);
    ArrayList<Account> accounts = new ArrayList<>(AccountFixture.newAccounts(10, 10).values());
    for (Account account : accounts) {
      when(snapshot.getAccount(account.getIdentifier())).thenReturn(account);
    }
    when(snapshot.all()).thenReturn(accounts);
    ingestEngine = new IngestEngine(state, blocks, pendingTransactions, transactions, seenEntities, assignment);

    // block 1 set up

    block1 = ValidatedBlockFixture.newValidatedBlock(accounts);
    when(state.atBlockId(block1.getPreviousBlockId())).thenReturn(snapshot);
    when(state.atBlockId(block1.getTransactions()[2].getReferenceBlockId())).thenReturn(snapshot);
    when(transactions.has(block1.getTransactions()[2].id())).thenReturn(true);
    when(assignment.has(any(Identifier.class))).thenReturn(true); // returns true for all identifiers
    PublicKey pubKey = mock(PublicKey.class); // mock public key
    Account account = mock(Account.class); // mock account
    when(account.getPublicKey()).thenReturn(pubKey); // returns the mocked public key for all accounts
    // returns true for all signatures
    when(pubKey.verifySignature(any(Block.class), any(Signature.class))).thenReturn(true);
    // returns the mock account for all identifiers
    when(snapshot.getAccount(any(Identifier.class))).thenReturn(account);

    // action

    ingestEngine.process(block1.getTransactions()[2]);
    ingestEngine.process(block1);

    // verification

    verify(blocks, times(1)).add(block1);
    verify(pendingTransactions, times(1)).add(block1.getTransactions()[2].id());
    verify(transactions, times(1)).remove(block1.getTransactions()[2].id());

  }
  /*
  @Test // 7.
  public void testConcurrentBlockIngestionContainingSeenTransactionDisjointSet() {

    // ingest engine set up

    blocks = mock(Blocks.class);
    state = mock(State.class);
    pendingTransactions = mock(Identifiers.class);
    Identifiers seenEntities = mock(Identifiers.class);
    snapshot = mock(Snapshot.class);

    ArrayList<Account> accounts = new ArrayList<>(AccountFixture.newAccounts(10, 10).values());

    for (Account account : accounts) {
      when(snapshot.getAccount(account.getIdentifier())).thenReturn(account);
    }

    when(snapshot.all()).thenReturn(accounts);

    ingestEngine = new IngestEngine(state, blocks, pendingTransactions, transactions, seenEntities);

    // block 1 set up

    block1 = ValidatedBlockFixture.newValidatedBlock(accounts);
    when(state.atBlockId(block1.getPreviousBlockId())).thenReturn(snapshot);

    // block 2 set up

    block2 = ValidatedBlockFixture.newValidatedBlock(accounts);
    when(state.atBlockId(block2.getPreviousBlockId())).thenReturn(snapshot);

    // action

    ingestEngine.process(block1.getTransactions()[0]);
    ingestEngine.process(block2.getTransactions()[0]);

    AtomicInteger threadError = new AtomicInteger();
    ArrayList<ValidatedBlock> concBlockList = new ArrayList<>();
    concBlockList.add(block1);
    concBlockList.add(block2);

    int concurrencyDegree = 2;
    CountDownLatch threadsDone = new CountDownLatch(concurrencyDegree);
    Thread[] threads = new Thread[concurrencyDegree];
    for (int i = 0; i < concurrencyDegree; i++) {
      int finalI = i;
      threads[i] = new Thread(() -> {
        try {
          ingestEngine.process(concBlockList.get(finalI));
          threadsDone.countDown();
        } catch (IllegalStateException e) {
          threadError.getAndIncrement();
        }
      });
    }
    for (Thread t : threads) {
      t.start();
    }
    try {
      boolean doneOneTime = threadsDone.await(60, TimeUnit.SECONDS);
      Assertions.assertTrue(doneOneTime);
    } catch (InterruptedException e) {
      Assertions.fail();
    }

    // verification

    verify(blocks, times(1)).add(block1);
    verify(blocks, times(1)).add(block2);

    verify(pendingTransactions, times(1)).add(block1.getTransactions()[0].id());
    verify(pendingTransactions, times(1)).remove(block1.getTransactions()[0].id());


    verify(pendingTransactions, times(1)).add(block2.getTransactions()[0].id());
    verify(pendingTransactions, times(1)).remove(block2.getTransactions()[0].id());

    Assertions.assertEquals(0, threadError.get());

  }

  @Test // 8.
  public void testConcurrentBlockIngestionContainingSeenTransactionOverlappingSet() {

    // ingest engine set up

    blocks = mock(Blocks.class);
    state = mock(State.class);
    pendingTransactions = mock(Identifiers.class);
    Identifiers seenEntities = mock(Identifiers.class);
    snapshot = mock(Snapshot.class);

    ArrayList<Account> accounts = new ArrayList<>(AccountFixture.newAccounts(10, 10).values());

    for (Account account : accounts) {
      when(snapshot.getAccount(account.getIdentifier())).thenReturn(account);
    }

    when(snapshot.all()).thenReturn(accounts);

    ingestEngine = new IngestEngine(state, blocks, pendingTransactions, transactions, seenEntities);

    // block 1 set up

    block1 = ValidatedBlockFixture.newValidatedBlock(accounts);
    when(state.atBlockId(block1.getPreviousBlockId())).thenReturn(snapshot);

    // temp block set up

    ValidatedTransaction[] tempTransactions = new ValidatedTransaction[block1.getTransactions().length];

    for (int i = 0; i < block1.getTransactions().length; i++) {
      if (i == 0) {
        int senderIndex = random.nextInt(accounts.size());
        int receiverIndex = random.nextInt(accounts.size());
        while (receiverIndex == senderIndex) {
          receiverIndex = random.nextInt(accounts.size());
        }
        tempTransactions[i] = ValidatedTransactionFixture.newValidatedTransaction(
                accounts.get(senderIndex).getIdentifier(),
                accounts.get(receiverIndex).getIdentifier());
      } else {
        tempTransactions[i] = block1.getTransactions()[i];
      }
    }

    ValidatedBlock tempBlock = new ValidatedBlock(block1.getPreviousBlockId(), block1.getProposer(),
            tempTransactions, block1.getSignature(), block1.getCertificates(), block1.getHeight());

    when(state.atBlockId(tempBlock.getPreviousBlockId())).thenReturn(snapshot);

    // action

    ingestEngine.process(block1.getTransactions()[0]);

    AtomicInteger threadError = new AtomicInteger();
    ArrayList<ValidatedBlock> concBlockList = new ArrayList<>();
    concBlockList.add(block1);
    concBlockList.add(tempBlock);

    int concurrencyDegree = 2;
    CountDownLatch threadsDone = new CountDownLatch(concurrencyDegree);
    Thread[] threads = new Thread[concurrencyDegree];
    for (int i = 0; i < concurrencyDegree; i++) {
      int finalI = i;
      threads[i] = new Thread(() -> {
        try {
          ingestEngine.process(concBlockList.get(finalI));
          threadsDone.countDown();
        } catch (IllegalStateException e) {
          threadError.getAndIncrement();
        }
      });
    }
    for (Thread t : threads) {
      t.start();
    }
    try {
      boolean doneOneTime = threadsDone.await(60, TimeUnit.SECONDS);
      Assertions.assertTrue(doneOneTime);
    } catch (InterruptedException e) {
      Assertions.fail();
    }

    // verification

    verify(blocks, times(1)).add(block1);
    verify(blocks, times(1)).add(tempBlock);

    verify(transactionList, times(2)).add(block1.getTransactions()[0]);

    verify(pendingTransactions, times(1)).add(block1.getTransactions()[0].id());
    verify(pendingTransactions, times(1)).remove(block1.getTransactions()[0].id());

    Assertions.assertEquals(0, threadError.get());

  }

  @Test // 9.
  public void testValidatedAlreadyIngestedBlock() {

    // ingest engine set up

    blocks = mock(Blocks.class);
    state = mock(State.class);
    pendingTransactions = mock(Identifiers.class);
    Identifiers seenEntities = mock(Identifiers.class);
    snapshot = mock(Snapshot.class);

    ArrayList<Account> accounts = new ArrayList<>(AccountFixture.newAccounts(10, 10).values());

    for (Account account : accounts) {
      when(snapshot.getAccount(account.getIdentifier())).thenReturn(account);
    }

    when(snapshot.all()).thenReturn(accounts);


    ingestEngine = new IngestEngine(state, blocks, pendingTransactions, transactions, seenEntities);

    // block 1 set up

    block1 = ValidatedBlockFixture.newValidatedBlock(accounts);
    when(state.atBlockId(block1.getPreviousBlockId())).thenReturn(snapshot);

    // action

    ingestEngine.process(block1);
    ingestEngine.process(block1);

    // verification

    verify(blocks, times(1)).add(block1);

  }

  @Test // 10.
  public void testValidatedTransaction() {

    // ingest engine set up

    transactions = mock(Transactions.class);
    blocks = mock(Blocks.class);
    state = mock(State.class);
    pendingTransactions = mock(Identifiers.class);
    Identifiers seenEntities = mock(Identifiers.class);
    snapshot = mock(Snapshot.class);

    ArrayList<Account> accounts = new ArrayList<>(AccountFixture.newAccounts(10, 10).values());

    for (Account account : accounts) {
      when(snapshot.getAccount(account.getIdentifier())).thenReturn(account);
    }

    when(snapshot.all()).thenReturn(accounts);

    ingestEngine = new IngestEngine(state, blocks, pendingTransactions, transactions, seenEntities);

    // transaction 1 set up

    transaction1 = ValidatedTransactionFixture.newValidatedTransaction();

    // action

    ingestEngine.process(transaction1);

    // validation

    verify(pendingTransactions, times(1)).add(transaction1.id());
    Assertions.assertTrue(pendingTransactions.has(transaction1.id()));

  }

  @Test // 11.
  public void testValidatedTwoTransactions() {

    // ingest engine set up

    transactions = mock(Transactions.class);
    blocks = mock(Blocks.class);
    state = mock(State.class);
    pendingTransactions = mock(Identifiers.class);
    Identifiers seenEntities = mock(Identifiers.class);
    snapshot = mock(Snapshot.class);

    ArrayList<Account> accounts = new ArrayList<>(AccountFixture.newAccounts(10, 10).values());

    for (Account account : accounts) {
      when(snapshot.getAccount(account.getIdentifier())).thenReturn(account);
    }

    when(snapshot.all()).thenReturn(accounts);

    ingestEngine = new IngestEngine(state, blocks, pendingTransactions, transactions, seenEntities);

    // transaction 1 set up

    transaction1 = ValidatedTransactionFixture.newValidatedTransaction();

    // transaction 2 set up

    transaction2 = ValidatedTransactionFixture.newValidatedTransaction();

    // action

    ingestEngine.process(transaction1);
    ingestEngine.process(transaction2);

    // validation

    verify(pendingTransactions, times(1)).add(transaction1.id());
    verify(pendingTransactions, times(1)).add(transaction2.id());
    Assertions.assertTrue(pendingTransactions.has(transaction1.id()));
    Assertions.assertTrue(pendingTransactions.has(transaction2.id()));

  }

  @Test // 12.
  public void testConcurrentValidatedTwoTransactions() {

    AtomicInteger threadError = new AtomicInteger();
    ArrayList<ValidatedTransaction> concTrxList = new ArrayList<>();
    concTrxList.add(transaction1);
    concTrxList.add(transaction2);
    int concurrencyDegree = 2;
    CountDownLatch threadsDone = new CountDownLatch(concurrencyDegree);
    Thread[] threads = new Thread[concurrencyDegree];
    for (int i = 0; i < concurrencyDegree; i++) {
      int finalI = i;
      threads[i] = new Thread(() -> {
        try {
          ingestEngine.process(concTrxList.get(finalI));
          threadsDone.countDown();
        } catch (IllegalStateException e) {
          threadError.getAndIncrement();
        }
      });
    }
    for (Thread t : threads) {
      t.start();
    }
    try {
      boolean doneOneTime = threadsDone.await(60, TimeUnit.SECONDS);
      Assertions.assertTrue(doneOneTime);
    } catch (InterruptedException e) {
      Assertions.fail();
    }
    Assertions.assertEquals(0, threadError.get());

    Assertions.assertTrue(transactions.has(transaction1.id()));
    Assertions.assertTrue(transactions.has(transaction2.id()));

  }

  @Test // 13.
  public void testValidatedSameTwoTransactions() {
    ingestEngine.process(transaction1);
    Transactions transactions2 = transactions; // might need an improvement depending on the implementation
    ingestEngine.process(transaction2);
    Assertions.assertEquals(transactions, transactions2); // checks if transactions are changed,
    // if not it means second transaction is not added
  }

  @Test // 14.
  public void testValidatedConcurrentDuplicateTwoTransactions() {

    AtomicInteger threadError = new AtomicInteger();
    ArrayList<ValidatedTransaction> concTrxList = new ArrayList<>();
    concTrxList.add(transaction1);
    concTrxList.add(transaction1);
    int concurrencyDegree = 2;
    CountDownLatch threadsDone = new CountDownLatch(concurrencyDegree);
    Thread[] threads = new Thread[concurrencyDegree];
    for (int i = 0; i < concurrencyDegree; i++) {
      int finalI = i;
      threads[i] = new Thread(() -> {
        try {
          ingestEngine.process(concTrxList.get(finalI));
          threadsDone.countDown();
        } catch (IllegalStateException e) {
          threadError.getAndIncrement();
        }
      });
    }
    for (Thread t : threads) {
      t.start();
    }
    try {
      boolean doneOneTime = threadsDone.await(60, TimeUnit.SECONDS);
      Assertions.assertTrue(doneOneTime);
    } catch (InterruptedException e) {
      Assertions.fail();
    }
    Assertions.assertEquals(0, threadError.get());

    Assertions.assertTrue(transactions.has(transaction1.id()));

  }

  @Test // 15.
  public void testValidatedTransactionAlreadyInTxHash() {
    ingestEngine.process(transaction1);
    ingestEngine.process(transaction1);
    Assertions.assertTrue(transactions.has(transaction1.id()));
  }

  @Test // 16.
  public void testValidatedTransactionAlreadyInPendingTx() {
    ingestEngine.process(transaction1);
    ingestEngine.process(transaction1);
    Assertions.assertTrue(transactions.has(transaction1.id()));
  }

  @Test // 17.
  public void testNeitherBlockNorTransaction() {
    Entity e = new EntityFixture(); // not a block nor a transaction
    Assertions.assertThrows(IllegalArgumentException.class, () -> {
      ingestEngine.process(e);
    });
  }

  @Test // 18.
  public void testConcurrentValidatedTransactionAndBlockNonOverlapping() {

    AtomicInteger threadError = new AtomicInteger();
    ArrayList<Object> concList = new ArrayList<>();

    concList.add(block1);
    concList.add(block2.getTransactions()[0]);

    int concurrencyDegree = 2;
    CountDownLatch threadsDone = new CountDownLatch(concurrencyDegree);
    Thread[] threads = new Thread[concurrencyDegree];
    for (int i = 0; i < concurrencyDegree; i++) {
      int finalI = i;
      threads[i] = new Thread(() -> {
        try {
          ingestEngine.process((Entity) concList.get(finalI));
          threadsDone.countDown();
        } catch (IllegalStateException e) {
          threadError.getAndIncrement();
        }
      });
    }
    for (Thread t : threads) {
      t.start();
    }
    try {
      boolean doneOneTime = threadsDone.await(60, TimeUnit.SECONDS);
      Assertions.assertTrue(doneOneTime);
    } catch (InterruptedException e) {
      Assertions.fail();
    }

    Assertions.assertEquals(0, threadError.get());
    Assertions.assertTrue(pendingTransactions.has(block1.getTransactions()[0].id()));
    Assertions.assertTrue(pendingTransactions.has(block2.getTransactions()[0].id()));

  }

  @Test // 19.
  public void testConcurrentValidatedTransactionAndBlockOverlapping() {

    AtomicInteger threadError = new AtomicInteger();
    ArrayList<Object> concList = new ArrayList<>();

    concList.add(block1);
    concList.add(block1.getTransactions()[1]);

    int concurrencyDegree = 2;
    CountDownLatch threadsDone = new CountDownLatch(concurrencyDegree);
    Thread[] threads = new Thread[concurrencyDegree];
    for (int i = 0; i < concurrencyDegree; i++) {
      int finalI = i;
      threads[i] = new Thread(() -> {
        try {
          ingestEngine.process((Entity) concList.get(finalI));
          threadsDone.countDown();
        } catch (IllegalStateException e) {
          threadError.getAndIncrement();
        }
      });
    }
    for (Thread t : threads) {
      t.start();
    }
    try {
      boolean doneOneTime = threadsDone.await(60, TimeUnit.SECONDS);
      Assertions.assertTrue(doneOneTime);
    } catch (InterruptedException e) {
      Assertions.fail();
    }

    Assertions.assertEquals(0, threadError.get());
    Assertions.assertTrue(pendingTransactions.has(block1.getTransactions()[0].id()));
    Assertions.assertTrue(!pendingTransactions.has(block1.getTransactions()[1].id()));

  }

  @Test
  public void testConcurrentSample() {
    AtomicInteger threadErrorCount = new AtomicInteger();
    CountDownLatch done = new CountDownLatch(1);

    Thread t = new Thread(() -> {
      // implement body of thread.
      // if some error happens that leads to test failure:
      // threadErrorCount.getAndIncrement();

      done.countDown();
    });

    // run threads
    t.start();

    try {
      boolean doneOnTime = done.await(1, TimeUnit.SECONDS);
      Assertions.assertTrue(doneOnTime);
    } catch (InterruptedException e) {
      Assertions.fail(e);
    }

    Assertions.assertEquals(0, threadErrorCount.get());
  }

 */
}<|MERGE_RESOLUTION|>--- conflicted
+++ resolved
@@ -3,17 +3,10 @@
 import java.util.ArrayList;
 import java.util.Random;
 
-<<<<<<< HEAD
-import static org.mockito.Mockito.mock;
-import static org.mockito.Mockito.when;
-
-import model.Entity;
-=======
 import static org.mockito.Mockito.*;
 
 import model.crypto.PublicKey;
 import model.crypto.Signature;
->>>>>>> 7e5a0a55
 import model.lightchain.*;
 import org.junit.jupiter.api.Test;
 import state.Snapshot;
@@ -23,10 +16,6 @@
 import storage.Transactions;
 import unittest.fixtures.AccountFixture;
 import unittest.fixtures.ValidatedBlockFixture;
-<<<<<<< HEAD
-import unittest.fixtures.ValidatedTransactionFixture;
-=======
->>>>>>> 7e5a0a55
 
 /**
  * Encapsulates tests for ingest engine implementation.
@@ -75,18 +64,6 @@
   // 19. Happy path of receiving a validated transaction and a validated block concurrently
   //     (block does contain the transaction).
 
-<<<<<<< HEAD
-  /**
-   * Sets up the test environment. // TODO: fix this
-   */
-  @BeforeEach
-  public void setUpMock() {
-    transaction1 = ValidatedTransactionFixture.newValidatedTransaction();
-    transaction2 = ValidatedTransactionFixture.newValidatedTransaction();
-    transactions = mock(Transactions.class);
-    block1 = ValidatedBlockFixture.newValidatedBlock();
-    block2 = ValidatedBlockFixture.newValidatedBlock();
-=======
   //  @BeforeEach
   //  public void setUpMock() {
   //    transaction1 = ValidatedTransactionFixture.newValidatedTransaction();
@@ -139,7 +116,6 @@
   public void testValidatedSingleBlock() {
 
     // ingest engine set up
->>>>>>> 7e5a0a55
     blocks = mock(Blocks.class);
     state = mock(State.class);
     pendingTransactions = mock(Identifiers.class);
@@ -148,12 +124,6 @@
     transactions = mock(Transactions.class);
     Identifiers seenEntities = mock(Identifiers.class);
     ArrayList<Account> accounts = new ArrayList<>(AccountFixture.newAccounts(10, 10).values());
-<<<<<<< HEAD
-    when(snapshot.all()).thenReturn(accounts);
-    Identifiers seenEntities = mock(Identifiers.class);
-    ingestEngine = new IngestEngine(state, blocks, pendingTransactions, transactions, seenEntities);
-=======
->>>>>>> 7e5a0a55
     for (Account account : accounts) {
       when(snapshot.getAccount(account.getIdentifier())).thenReturn(account);
     }
@@ -400,12 +370,6 @@
     Assertions.assertTrue(blocks.has(block1.id()));
     Assertions.assertEquals(blocks, blocks2); // checks if block are changed, if not it means second block is not added
     Assertions.assertEquals(0, threadError.get());
-<<<<<<< HEAD
-    // checks if block are changed, if not it means second block is not added
-    Assertions.assertEquals(blocks, blocks2[0]);
-  }
-=======
->>>>>>> 7e5a0a55
 
   }
 */
