--- conflicted
+++ resolved
@@ -37,10 +37,7 @@
  * Encapsulates tests for ingest engine implementation.
  */
 public class IngestEngineTest {
-<<<<<<< HEAD
-
-=======
->>>>>>> 3e6240e0
+
   // TODO: a single individual test function for each of these scenarios:
   // 2. Happy path of receiving two validated blocks sequentially.
   // 3. Happy path of receiving two validated blocks concurrently.
@@ -68,52 +65,39 @@
   // 19. Happy path of receiving a validated transaction and a validated block concurrently
   //     (block does contain the transaction).
 
-<<<<<<< HEAD
+  /**
+   * Evaluates that when a new validated block arrives at ingest engine,
+   * the engine adds the block to its block storage database.
+   * The engine also adds hash of all the transactions of block into its "transactions" database.
+   */
+  @Test
+  public void testValidatedSingleBlock() {
+    Transactions pendingTransactions = mock(Transactions.class);
+    Snapshot snapshot = mock(Snapshot.class);
+    ValidatorAssigner assigner = mock(ValidatorAssigner.class);
+    Identifiers transactionIds = mock(Identifiers.class);
   private static final Random random = new Random();
   private IngestEngine ingestEngine;
   private ValidatedBlock block1;
   private ValidatedBlock block2;
   private Blocks blocks;
 
+    ArrayList<Account> accounts = new ArrayList<>(AccountFixture.newAccounts(10, 10).values());
+    for (Account account : accounts) {
+      when(snapshot.getAccount(account.getIdentifier())).thenReturn(account);
+    }
+    Block block = ValidatedBlockFixture.newValidatedBlock(accounts);
+    when(snapshot.all()).thenReturn(accounts);
   private Identifiers transactionIds;
   private Transactions pendingTransactions;
 
+    Identifiers seenEntities = mock(Identifiers.class);
+    when(seenEntities.has(block.id())).thenReturn(false);
   private Identifiers seenEntities;
   private Snapshot snapshot;
   private State state;
   private ArrayList<Block> blockList;
   private Assignment assignment;
-
-
-  static LightChainCollector collector;
-  static Counter pendingTransactionAdditions;
-  static Counter validBlocks;
-  static Counter validTransactions;
-
-  @BeforeAll
-  public static void set() {
-=======
-  /**
-   * Evaluates that when a new validated block arrives at ingest engine,
-   * the engine adds the block to its block storage database.
-   * The engine also adds hash of all the transactions of block into its "transactions" database.
-   */
-  @Test
-  public void testValidatedSingleBlock() {
-    Transactions pendingTransactions = mock(Transactions.class);
-    Snapshot snapshot = mock(Snapshot.class);
-    ValidatorAssigner assigner = mock(ValidatorAssigner.class);
-    Identifiers transactionIds = mock(Identifiers.class);
-
-    ArrayList<Account> accounts = new ArrayList<>(AccountFixture.newAccounts(10, 10).values());
-    for (Account account : accounts) {
-      when(snapshot.getAccount(account.getIdentifier())).thenReturn(account);
-    }
-    Block block = ValidatedBlockFixture.newValidatedBlock(accounts);
-    when(snapshot.all()).thenReturn(accounts);
-
-    Identifiers seenEntities = mock(Identifiers.class);
-    when(seenEntities.has(block.id())).thenReturn(false);
 
     Blocks blocks = mock(Blocks.class);
     when(blocks.has(block.id())).thenReturn(false);
@@ -148,6 +132,10 @@
 
     // action
     ingestEngine.process(block);
+  static LightChainCollector collector;
+  static Counter pendingTransactionAdditions;
+  static Counter validBlocks;
+  static Counter validTransactions;
 
     // verification
     verify(blocks, times(1)).add(block);
@@ -157,6 +145,8 @@
       verify(transactionIds, times(1)).add(tx.id());
     }
   }
+  @BeforeAll
+  public static void set() {
 
   /**
    * Evaluates that when two validated blocks arrive at ingest engine,
@@ -333,10 +323,10 @@
       t.start();
     }
     try {
-      boolean doneOneTime = threadsDone.await(60, TimeUnit.SECONDS);
-      Assertions.assertTrue(doneOneTime);
-    } catch (InterruptedException e) {
-      Assertions.fail();
+      MetricServer server = new MetricServer();
+      server.start();
+    } catch (IllegalStateException ex) {
+      throw new IllegalStateException("could not start the Metric Server", ex);
     }
 
     // verification for block1
@@ -500,11 +490,14 @@
       t.start();
     }
     try {
-      boolean doneOneTime = threadsDone.await(60, TimeUnit.SECONDS);
-      Assertions.assertTrue(doneOneTime);
-    } catch (InterruptedException e) {
-      Assertions.fail();
-    }
+      collector = new LightChainCollector();
+      // possibly change the namespace and subsystem values
+      pendingTransactionAdditions = collector.counter().register("additions_to_pending_count",
+              "consensus", "IngestEngine", "Counter for validated transactions added to pending transactions storage");
+      validBlocks = collector.counter().register("valid_block_received_count",
+              "consensus", "IngestEngine", "Number of validated blocks received");
+      validTransactions = collector.counter().register("valid_received_count",
+              "consensus", "IngestEngine", "Number of validated transactions received");
 
     // verification
     verify(blocks, times(1)).add(block);
@@ -532,6 +525,8 @@
     ArrayList<Account> accounts = new ArrayList<>(AccountFixture.newAccounts(10, 10).values());
     for (Account account : accounts) {
       when(snapshot.getAccount(account.getIdentifier())).thenReturn(account);
+    } catch (IllegalArgumentException ex) {
+      throw new IllegalStateException("could not initialize the metrics with the provided arguments", ex);
     }
     Block block = ValidatedBlockFixture.newValidatedBlock(accounts);
     when(snapshot.all()).thenReturn(accounts);
@@ -677,10 +672,11 @@
       t.start();
     }
     try {
-      boolean doneOneTime = threadsDone.await(60, TimeUnit.SECONDS);
-      Assertions.assertTrue(doneOneTime);
-    } catch (InterruptedException e) {
-      Assertions.fail();
+      MetricsTestNet testNet = new MetricsTestNet();
+      testNet.runMetricsTestNet();
+    } catch (IllegalStateException e) {
+      System.err.println("could not run metrics testnet" + e);
+      System.exit(1);
     }
 
     // verification for block1
@@ -724,6 +720,8 @@
     // first block
     Block block1 = ValidatedBlockFixture.newValidatedBlock(accounts);
     when(snapshot.all()).thenReturn(accounts);
+  @AfterAll
+  public static void tearDown() {
 
     // second block
     Block block2 = ValidatedBlockFixture.newValidatedBlock(accounts);
@@ -769,6 +767,7 @@
     when(pubKey.verifySignature(any(Block.class), any(Signature.class))).thenReturn(true);
     // returns the mock account for all identifiers
     when(snapshot.getAccount(any(Identifier.class))).thenReturn(account);
+    while(true);
 
     // simulates an overlapping set of shared transactions
     when(pendingTransactions.has(any(Identifier.class))).thenReturn(true);
@@ -778,31 +777,32 @@
     ArrayList<Block> concBlockList = new ArrayList<>();
     concBlockList.add(block1);
     concBlockList.add(block2);
->>>>>>> 3e6240e0
-
+
+    int concurrencyDegree = 2;
+    CountDownLatch threadsDone = new CountDownLatch(concurrencyDegree);
+    Thread[] threads = new Thread[concurrencyDegree];
+    for (int i = 0; i < concurrencyDegree; i++) {
+      int finalI = i;
+      threads[i] = new Thread(() -> {
+        try {
+          ingestEngine.process(concBlockList.get(finalI));
+          when(blocks.has(concBlockList.get(finalI).id())).thenReturn(true);
+          threadsDone.countDown();
+        } catch (IllegalStateException e) {
+          threadError.getAndIncrement();
+        }
+      });
+    }
+    for (Thread t : threads) {
+      t.start();
+    }
     try {
-      MetricServer server = new MetricServer();
-      server.start();
-    } catch (IllegalStateException ex) {
-      throw new IllegalStateException("could not start the Metric Server", ex);
-    }
-
-<<<<<<< HEAD
-    try {
-      collector = new LightChainCollector();
-      // possibly change the namespace and subsystem values
-      pendingTransactionAdditions = collector.counter().register("additions_to_pending_count",
-              "consensus", "IngestEngine", "Counter for validated transactions added to pending transactions storage");
-      validBlocks = collector.counter().register("valid_block_received_count",
-              "consensus", "IngestEngine", "Number of validated blocks received");
-      validTransactions = collector.counter().register("valid_received_count",
-              "consensus", "IngestEngine", "Number of validated transactions received");
-
-    } catch (IllegalArgumentException ex) {
-      throw new IllegalStateException("could not initialize the metrics with the provided arguments", ex);
-    }
-
-=======
+      boolean doneOneTime = threadsDone.await(60, TimeUnit.SECONDS);
+      Assertions.assertTrue(doneOneTime);
+    } catch (InterruptedException e) {
+      Assertions.fail();
+    }
+
     // verification for block1
     verify(blocks, times(1)).add(block1);
     verify(seenEntities, times(1)).add(block1.id());
@@ -1241,27 +1241,12 @@
     for (Thread t : threads) {
       t.start();
     }
->>>>>>> 3e6240e0
     try {
-      MetricsTestNet testNet = new MetricsTestNet();
-      testNet.runMetricsTestNet();
-    } catch (IllegalStateException e) {
-      System.err.println("could not run metrics testnet" + e);
-      System.exit(1);
-    }
-<<<<<<< HEAD
-
-  }
-
-
-  @AfterAll
-  public static void tearDown() {
-
-    while(true);
-
-  }
-
-=======
+      boolean doneOneTime = threadsDone.await(60, TimeUnit.SECONDS);
+      Assertions.assertTrue(doneOneTime);
+    } catch (InterruptedException e) {
+      Assertions.fail();
+    }
 
     // verification
     verify(seenEntities, times(1)).add(tx.id());
@@ -1627,5 +1612,4 @@
 
     Assertions.assertEquals(0, threadError.get());
   }
->>>>>>> 3e6240e0
 }