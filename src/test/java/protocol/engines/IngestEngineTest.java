--- conflicted
+++ resolved
@@ -109,7 +109,336 @@
     ingestEngine.process(block);
 
     // verification
-<<<<<<< HEAD
+    verify(blocks, times(1)).add(block1);
+  }
+
+  @Test // 5.
+  public void testValidatedSameTwoBlocksConcurrently() {
+
+    // ingest engine set up
+    blocks = mock(Blocks.class);
+    state = mock(State.class);
+    pendingTransactions = mock(Transactions.class);
+    snapshot = mock(Snapshot.class);
+    assignment = mock(Assignment.class);
+    transactionIds = mock(Identifiers.class);
+    seenEntities = mock(Identifiers.class);
+    ArrayList<Account> accounts = new ArrayList<>(AccountFixture.newAccounts(10, 10).values());
+    for (Account account : accounts) {
+      when(snapshot.getAccount(account.getIdentifier())).thenReturn(account);
+    }
+    when(snapshot.all()).thenReturn(accounts);
+    ingestEngine = new IngestEngine(state, blocks, transactionIds, pendingTransactions, seenEntities, assignment);
+
+    // assignment mock
+    when(assignment.has(any(Identifier.class))).thenReturn(true); // returns true for all identifiers
+    PublicKey pubKey = mock(PublicKey.class); // mock public key
+    Account account = mock(Account.class); // mock account
+    when(account.getPublicKey()).thenReturn(pubKey); // returns the mocked public key for all accounts
+    // returns true for all signatures
+    when(pubKey.verifySignature(any(Block.class), any(Signature.class))).thenReturn(true);
+    // returns the mock account for all identifiers
+    when(snapshot.getAccount(any(Identifier.class))).thenReturn(account);
+
+    // block 1 set up
+
+    block1 = ValidatedBlockFixture.newValidatedBlock(accounts);
+    when(state.atBlockId(block1.getPreviousBlockId())).thenReturn(snapshot);
+
+    // action
+
+    AtomicInteger threadError = new AtomicInteger();
+    ArrayList<ValidatedBlock> concBlockList = new ArrayList<>();
+    concBlockList.add(block1);
+    concBlockList.add(block1);
+    int concurrencyDegree = 2;
+    CountDownLatch threadsDone = new CountDownLatch(concurrencyDegree);
+    Thread[] threads = new Thread[concurrencyDegree];
+    Blocks[] blocks2 = new Blocks[1];
+    for (int i = 0; i < concurrencyDegree; i++) {
+      int finalI = i;
+      threads[i] = new Thread(() -> {
+        try {
+          ingestEngine.process(concBlockList.get(finalI));
+          when(seenEntities.has(block1.id())).thenReturn(true);
+          if (finalI == 0) {
+            blocks2[0] = blocks; // might need an improvement depending on the implementation
+          }
+          threadsDone.countDown();
+        } catch (IllegalStateException e) {
+          threadError.getAndIncrement();
+        }
+      });
+    }
+    for (Thread t : threads) {
+      t.start();
+    }
+    try {
+      boolean doneOneTime = threadsDone.await(60, TimeUnit.SECONDS);
+      Assertions.assertTrue(doneOneTime);
+    } catch (InterruptedException e) {
+      Assertions.fail();
+    }
+
+    // verification
+
+    verify(blocks, times(1)).add(block1);
+    Assertions.assertEquals(0, threadError.get());
+
+  }
+
+  @Test // 6.
+  public void testValidatedBlockContainingSeenTransaction() {
+
+    // ingest engine set up
+    blocks = mock(Blocks.class);
+    state = mock(State.class);
+    pendingTransactions = mock(Transactions.class);
+    snapshot = mock(Snapshot.class);
+    assignment = mock(Assignment.class);
+    transactionIds = mock(Identifiers.class);
+    seenEntities = mock(Identifiers.class);
+    ArrayList<Account> accounts = new ArrayList<>(AccountFixture.newAccounts(10, 10).values());
+    for (Account account : accounts) {
+      when(snapshot.getAccount(account.getIdentifier())).thenReturn(account);
+    }
+    when(snapshot.all()).thenReturn(accounts);
+    ingestEngine = new IngestEngine(state, blocks, transactionIds, pendingTransactions, seenEntities, assignment);
+
+    // block 1 set up
+    block1 = ValidatedBlockFixture.newValidatedBlock(accounts);
+    when(state.atBlockId(block1.getPreviousBlockId())).thenReturn(snapshot);
+    when(state.atBlockId(block1.getTransactions()[0].getReferenceBlockId())).thenReturn(snapshot);
+    when(transactionIds.has(any(Identifier.class))).thenReturn(true);
+    when(assignment.has(any(Identifier.class))).thenReturn(true); // returns true for all identifiers
+    PublicKey pubKey = mock(PublicKey.class); // mock public key
+    Account account = mock(Account.class); // mock account
+    when(account.getPublicKey()).thenReturn(pubKey); // returns the mocked public key for all accounts
+    // returns true for all signatures
+    when(pubKey.verifySignature(any(Block.class), any(Signature.class))).thenReturn(true);
+    // returns the mock account for all identifiers
+    when(snapshot.getAccount(any(Identifier.class))).thenReturn(account);
+    // simulates shared transactions (all transactions are shared)
+    when(pendingTransactions.has(any(Identifier.class))).thenReturn(true);
+    // action
+
+    ingestEngine.process(block1.getTransactions()[0]);
+    ingestEngine.process(block1);
+
+    // verification
+    verify(blocks, times(1)).add(block1);
+    // Parameters.MIN_TRANSACTIONS_NUM + 2 transactions in the block as ValidatedBlockFixture dictates
+    verify(pendingTransactions, times(Parameters.MIN_TRANSACTIONS_NUM + 2)).remove(any(Identifier.class));
+    verify(transactionIds, times(Parameters.MIN_TRANSACTIONS_NUM + 2)).add(any(Identifier.class));
+
+  }
+
+  @Test // 7.
+  public void testConcurrentBlockIngestionContainingSeenTransactionDisjointSet() {
+
+    // ingest engine set up
+    blocks = mock(Blocks.class);
+    state = mock(State.class);
+    pendingTransactions = mock(Transactions.class);
+    snapshot = mock(Snapshot.class);
+    assignment = mock(Assignment.class);
+    transactionIds = mock(Identifiers.class);
+    seenEntities = mock(Identifiers.class);
+    ArrayList<Account> accounts = new ArrayList<>(AccountFixture.newAccounts(10, 10).values());
+    for (Account account : accounts) {
+      when(snapshot.getAccount(account.getIdentifier())).thenReturn(account);
+    }
+    when(snapshot.all()).thenReturn(accounts);
+    ingestEngine = new IngestEngine(state, blocks, transactionIds, pendingTransactions, seenEntities, assignment);
+
+    // assignment mock
+    when(assignment.has(any(Identifier.class))).thenReturn(true); // returns true for all identifiers
+    PublicKey pubKey = mock(PublicKey.class); // mock public key
+    Account account = mock(Account.class); // mock account
+    when(account.getPublicKey()).thenReturn(pubKey); // returns the mocked public key for all accounts
+    // returns true for all signatures
+    when(pubKey.verifySignature(any(Block.class), any(Signature.class))).thenReturn(true);
+    // returns the mock account for all identifiers
+    when(snapshot.getAccount(any(Identifier.class))).thenReturn(account);
+
+    // block 1 set up
+    block1 = ValidatedBlockFixture.newValidatedBlock(accounts);
+    when(state.atBlockId(block1.getPreviousBlockId())).thenReturn(snapshot);
+
+    // block 2 set up
+    block2 = ValidatedBlockFixture.newValidatedBlock(accounts);
+    when(state.atBlockId(block2.getPreviousBlockId())).thenReturn(snapshot);
+
+    // simulates 1 shared transaction for each block
+    when(pendingTransactions.has(block1.getTransactions()[0].id())).thenReturn(true);
+    when(pendingTransactions.has(block2.getTransactions()[0].id())).thenReturn(true);
+
+    // action
+    AtomicInteger threadError = new AtomicInteger();
+    ArrayList<ValidatedBlock> concBlockList = new ArrayList<>();
+    concBlockList.add(block1);
+    concBlockList.add(block2);
+
+    int concurrencyDegree = 2;
+    CountDownLatch threadsDone = new CountDownLatch(concurrencyDegree);
+    Thread[] threads = new Thread[concurrencyDegree];
+    for (int i = 0; i < concurrencyDegree; i++) {
+      int finalI = i;
+      threads[i] = new Thread(() -> {
+        try {
+          ingestEngine.process(concBlockList.get(finalI));
+          when(blocks.has(concBlockList.get(finalI).id())).thenReturn(true);
+          threadsDone.countDown();
+        } catch (IllegalStateException e) {
+          threadError.getAndIncrement();
+        }
+      });
+    }
+    for (Thread t : threads) {
+      t.start();
+    }
+    try {
+      boolean doneOneTime = threadsDone.await(60, TimeUnit.SECONDS);
+      Assertions.assertTrue(doneOneTime);
+    } catch (InterruptedException e) {
+      Assertions.fail();
+    }
+
+    // verification
+    verify(blocks, times(1)).add(block1);
+    verify(blocks, times(1)).add(block2);
+
+    // verify that shared transactions are removed from pending transactions
+    verify(pendingTransactions, times(1)).remove(block1.getTransactions()[0].id());
+    verify(pendingTransactions, times(1)).remove(block2.getTransactions()[0].id());
+    // verify that non-shared transactions are added to seen entities
+    verify(transactionIds, times(1)).add(block1.getTransactions()[1].id());
+    verify(transactionIds, times(1)).add(block1.getTransactions()[2].id());
+    verify(transactionIds, times(1)).add(block2.getTransactions()[1].id());
+    verify(transactionIds, times(1)).add(block2.getTransactions()[2].id());
+
+    Assertions.assertEquals(0, threadError.get());
+  }
+
+  @Test // 8.
+  public void testConcurrentBlockIngestionContainingSeenTransactionOverlappingSet() {
+
+    // ingest engine set up
+    blocks = mock(Blocks.class);
+    state = mock(State.class);
+    pendingTransactions = mock(Transactions.class);
+    snapshot = mock(Snapshot.class);
+    assignment = mock(Assignment.class);
+    transactionIds = mock(Identifiers.class);
+    seenEntities = mock(Identifiers.class);
+    ArrayList<Account> accounts = new ArrayList<>(AccountFixture.newAccounts(10, 10).values());
+    for (Account account : accounts) {
+      when(snapshot.getAccount(account.getIdentifier())).thenReturn(account);
+    }
+    when(snapshot.all()).thenReturn(accounts);
+    ingestEngine = new IngestEngine(state, blocks, transactionIds, pendingTransactions, seenEntities, assignment);
+
+    // assignment mock
+    when(assignment.has(any(Identifier.class))).thenReturn(true); // returns true for all identifiers
+    PublicKey pubKey = mock(PublicKey.class); // mock public key
+    Account account = mock(Account.class); // mock account
+    when(account.getPublicKey()).thenReturn(pubKey); // returns the mocked public key for all accounts
+    // returns true for all signatures
+    when(pubKey.verifySignature(any(Block.class), any(Signature.class))).thenReturn(true);
+    // returns the mock account for all identifiers
+    when(snapshot.getAccount(any(Identifier.class))).thenReturn(account);
+
+    // block 1 set up
+    block1 = ValidatedBlockFixture.newValidatedBlock(accounts);
+    when(state.atBlockId(block1.getPreviousBlockId())).thenReturn(snapshot);
+
+    // block 2 set up
+    block2 = ValidatedBlockFixture.newValidatedBlock(accounts);
+    when(state.atBlockId(block2.getPreviousBlockId())).thenReturn(snapshot);
+
+    // simulates a shared set transaction for each block
+    when(pendingTransactions.has(any(Identifier.class))).thenReturn(true);
+
+    // action
+    AtomicInteger threadError = new AtomicInteger();
+    ArrayList<ValidatedBlock> concBlockList = new ArrayList<>();
+    concBlockList.add(block1);
+    concBlockList.add(block2);
+
+    int concurrencyDegree = 2;
+    CountDownLatch threadsDone = new CountDownLatch(concurrencyDegree);
+    Thread[] threads = new Thread[concurrencyDegree];
+    for (int i = 0; i < concurrencyDegree; i++) {
+      int finalI = i;
+      threads[i] = new Thread(() -> {
+        try {
+          ingestEngine.process(concBlockList.get(finalI));
+          when(blocks.has(concBlockList.get(finalI).id())).thenReturn(true);
+          threadsDone.countDown();
+        } catch (IllegalStateException e) {
+          threadError.getAndIncrement();
+        }
+      });
+    }
+    for (Thread t : threads) {
+      t.start();
+    }
+    try {
+      boolean doneOneTime = threadsDone.await(60, TimeUnit.SECONDS);
+      Assertions.assertTrue(doneOneTime);
+    } catch (InterruptedException e) {
+      Assertions.fail();
+    }
+
+    // verification
+    verify(blocks, times(1)).add(block1);
+    verify(blocks, times(1)).add(block2);
+
+    // verify that shared transactions are removed from pending transactions
+    for (int i = 0; i < block1.getTransactions().length; i++) {
+      verify(pendingTransactions, times(1)).remove(block1.getTransactions()[i].id());
+      verify(pendingTransactions, times(1)).remove(block2.getTransactions()[i].id());
+    }
+    Assertions.assertEquals(0, threadError.get());
+  }
+
+  @Test // 9.
+  public void testValidatedAlreadyIngestedBlock() {
+
+    // ingest engine set up
+    blocks = mock(Blocks.class);
+    state = mock(State.class);
+    pendingTransactions = mock(Transactions.class);
+    snapshot = mock(Snapshot.class);
+    assignment = mock(Assignment.class);
+    transactionIds = mock(Identifiers.class);
+    seenEntities = mock(Identifiers.class);
+    ArrayList<Account> accounts = new ArrayList<>(AccountFixture.newAccounts(10, 10).values());
+    for (Account account : accounts) {
+      when(snapshot.getAccount(account.getIdentifier())).thenReturn(account);
+    }
+    when(snapshot.all()).thenReturn(accounts);
+    ingestEngine = new IngestEngine(state, blocks, transactionIds, pendingTransactions, seenEntities, assignment);
+
+    // block 1 set up
+    block1 = ValidatedBlockFixture.newValidatedBlock(accounts);
+    when(state.atBlockId(block1.getPreviousBlockId())).thenReturn(snapshot);
+
+    // assignment mock
+    when(assignment.has(any(Identifier.class))).thenReturn(true); // returns true for all identifiers
+    PublicKey pubKey = mock(PublicKey.class); // mock public key
+    Account account = mock(Account.class); // mock account
+    when(account.getPublicKey()).thenReturn(pubKey); // returns the mocked public key for all accounts
+    // returns true for all signatures
+    when(pubKey.verifySignature(any(Block.class), any(Signature.class))).thenReturn(true);
+    // returns the mock account for all identifiers
+    when(snapshot.getAccount(any(Identifier.class))).thenReturn(account);
+
+    // action
+    ingestEngine.process(block1);
+    when(seenEntities.has(block1.id())).thenReturn(true); // block 1 already added to blocks database
+    ingestEngine.process(block1);
+    // verification
     verify(blocks, times(1)).add(block1);
 
   }
@@ -448,8 +777,6 @@
     }
     Assertions.assertEquals(0, threadError.get());
     verify(pendingTransactions, times(1)).add(validatedTransaction);
-=======
->>>>>>> 9c059bf2
     verify(blocks, times(1)).add(block);
     verify(seenEntities, times(1)).add(block.id());
     for(Transaction tx: block.getTransactions()) {
