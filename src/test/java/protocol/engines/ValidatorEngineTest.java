--- conflicted
+++ resolved
@@ -27,20 +27,13 @@
 import network.Network;
 import network.NetworkAdapter;
 import networking.MockConduit;
-<<<<<<< HEAD
 import org.junit.AfterClass;
 import org.junit.BeforeClass;
-=======
-import org.junit.Before;
->>>>>>> 3e6240e0
 import org.junit.Test;
 import org.junit.jupiter.api.AfterAll;
 import org.junit.jupiter.api.Assertions;
-<<<<<<< HEAD
 import org.junit.jupiter.api.BeforeAll;
 import org.junit.jupiter.api.BeforeEach;
-=======
->>>>>>> 3e6240e0
 import org.mockito.invocation.InvocationOnMock;
 import org.mockito.stubbing.Answer;
 import protocol.Parameters;
@@ -156,11 +149,8 @@
    */
   @Before
   public void setup() {
-<<<<<<< HEAD
 
     // Arrange
-=======
->>>>>>> 3e6240e0
     /// Local node
     localId = IdentifierFixture.newIdentifier();
     localPrivateKey = KeyGenFixture.newKeyGen().getPrivateKey();
