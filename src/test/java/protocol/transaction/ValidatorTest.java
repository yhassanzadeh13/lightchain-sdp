package protocol.transaction;

import static org.mockito.Mockito.mock;
import static org.mockito.Mockito.when;

import model.crypto.Signature;
import model.lightchain.Account;
import model.lightchain.Identifier;
import model.lightchain.Transaction;
import org.junit.jupiter.api.Assertions;
import org.junit.jupiter.api.Test;
import state.Snapshot;
import state.State;
import unittest.fixtures.AccountFixture;
import unittest.fixtures.TransactionFixture;

public class ValidatorTest {

  /**
   * Evaluates the transaction validation fails when reference block id points to an invalid (null) snapshot.
   */
  @Test
  public void testTransactionIsNotValid_NullSnapshot() {
    // Arrange
    /// Transaction
    Transaction transaction = TransactionFixture.newTransaction();

    /// State & Snapshot Mocking
    State mockState = mock(State.class);
    when(mockState.atBlockId(transaction.getReferenceBlockId())).thenReturn(null);

    /// Verifier
<<<<<<< HEAD
    Validator verifier = new TransactionVerifier(mockState);
=======
    Validator verifier = new TransactionValidator(mockState);
>>>>>>> ef76c4e5

    // Act
    boolean result = verifier.isCorrect(transaction);

    // Assert
    Assertions.assertFalse(result);
  }

  /**
   * Evaluates the transaction validation fails when sender identifier does not refer to a valid account at the
   * snapshot of reference block.
   */
  @Test
  public void testTransactionIsNotValid_InvalidSender() {
    // Arrange
    /// Transaction
    Transaction transaction = TransactionFixture.newTransaction();

    /// State & Snapshot Mocking
    State mockState = mock(State.class);
    Snapshot mockSnapshot = mock(Snapshot.class);
<<<<<<< HEAD
    when(mockState.atBlockId(transaction.getReferenceBlockId())).thenReturn(mockSnapshot);
    when(mockSnapshot.getAccount(transaction.getSender())).thenReturn(null);

    Account receiverAccount = new AccountFixture(transaction.getReceiver());
    when(mockSnapshot.getAccount(transaction.getReceiver())).thenReturn(receiverAccount);

    /// Verifier
    Validator verifier = new TransactionVerifier(mockState);
=======
    Account receiverAccount = new AccountFixture(transaction.getReceiver());

    when(mockState.atBlockId(transaction.getReferenceBlockId())).thenReturn(mockSnapshot);
    when(mockSnapshot.getAccount(transaction.getSender())).thenReturn(null);
    when(mockSnapshot.getAccount(transaction.getReceiver())).thenReturn(receiverAccount);

    /// Verifier
    Validator verifier = new TransactionValidator(mockState);
>>>>>>> ef76c4e5

    // Act
    boolean result = verifier.isCorrect(transaction);

    // Assert
    Assertions.assertFalse(result);
  }

  /**
   * Evaluates the transaction validation fails when receiver identifier does not refer to a valid account at the
   * snapshot of reference block.
   */
  @Test
  public void testTransactionIsNotValid_InvalidReceiver() {
    // Arrange
    /// Transaction
    Transaction transaction = TransactionFixture.newTransaction();

    /// State & Snapshot Mocking
    State mockState = mock(State.class);
    Snapshot mockSnapshot = mock(Snapshot.class);
    Account senderAccount = new AccountFixture(transaction.getSender());

    when(mockState.atBlockId(transaction.getReferenceBlockId())).thenReturn(mockSnapshot);
    when(mockSnapshot.getAccount(transaction.getSender())).thenReturn(senderAccount);
    when(mockSnapshot.getAccount(transaction.getReceiver())).thenReturn(null);

    /// Verifier
<<<<<<< HEAD
    Validator verifier = new TransactionVerifier(mockState);
=======
    Validator verifier = new TransactionValidator(mockState);
>>>>>>> ef76c4e5

    // Act
    boolean result = verifier.isCorrect(transaction);

    // Assert
    Assertions.assertFalse(result);
  }

  /**
   * Evaluates the transaction validation fails when the amount sent by receiver is 0.
   */
  @Test
  public void testTransactionIsNotCorrect_ZeroAmount() {
    // Arrange
    /// Transaction
    double amount = 0;
    Transaction transaction = TransactionFixture.newTransaction(amount);

    /// State & Snapshot Mocking
    State mockState = mock(State.class);
    Snapshot mockSnapshot = mock(Snapshot.class);
<<<<<<< HEAD
    when(mockState.atBlockId(transaction.getReferenceBlockId())).thenReturn(mockSnapshot);

=======
>>>>>>> ef76c4e5
    Account senderAccount = new AccountFixture(transaction.getSender());
    Account receiverAccount = new AccountFixture(transaction.getReceiver());

    when(mockState.atBlockId(transaction.getReferenceBlockId())).thenReturn(mockSnapshot);
    when(mockSnapshot.getAccount(transaction.getSender())).thenReturn(senderAccount);
    when(mockSnapshot.getAccount(transaction.getReceiver())).thenReturn(receiverAccount);

    /// Verifier
<<<<<<< HEAD
    Validator verifier = new TransactionVerifier(mockState);
=======
    Validator verifier = new TransactionValidator(mockState);
>>>>>>> ef76c4e5

    // Act
    boolean result = verifier.isCorrect(transaction);

    // Assert
<<<<<<< HEAD
=======
    // fixture sanity check
    Assertions.assertEquals(0, transaction.getAmount());

>>>>>>> ef76c4e5
    Assertions.assertFalse(result);
  }

  /**
   * Evaluates the transaction validation fails when the amount sent by receiver is negative.
   */
  @Test
  public void testTransactionIsNotCorrect_NegativeAmount() {
    // Arrange
    /// Transaction
    double amount = -10;
    Transaction transaction = TransactionFixture.newTransaction(amount);

    /// State & Snapshot Mocking
    State mockState = mock(State.class);
    Snapshot mockSnapshot = mock(Snapshot.class);
<<<<<<< HEAD
    when(mockState.atBlockId(transaction.getReferenceBlockId())).thenReturn(mockSnapshot);

=======
>>>>>>> ef76c4e5
    Account senderAccount = new AccountFixture(transaction.getSender());
    Account receiverAccount = new AccountFixture(transaction.getReceiver());

    when(mockState.atBlockId(transaction.getReferenceBlockId())).thenReturn(mockSnapshot);
    when(mockSnapshot.getAccount(transaction.getSender())).thenReturn(senderAccount);
    when(mockSnapshot.getAccount(transaction.getReceiver())).thenReturn(receiverAccount);

    /// Verifier
<<<<<<< HEAD
    Validator verifier = new TransactionVerifier(mockState);
=======
    Validator verifier = new TransactionValidator(mockState);
>>>>>>> ef76c4e5

    // Act
    boolean result = verifier.isCorrect(transaction);

    // Assert
<<<<<<< HEAD
=======
    // fixture sanity check
    Assertions.assertTrue(transaction.getAmount() < 0);

>>>>>>> ef76c4e5
    Assertions.assertFalse(result);
  }

  /**
<<<<<<< HEAD
   * Evaluates the transaction validation passes when all conditions, i.e.,
   * 1- Reference block id is a valid and finalized block.
   * 2- The sender and receiver both refer to valid accounts at the snapshot of the reference block id.
   * 3- Amount value is non-negative.
   * are satisfied.
=======
   * Evaluates the transaction validation passes when all below conditions are satisfied:
   * 1- Reference block id is a valid and finalized block.
   * 2- The sender and receiver both refer to valid accounts at the snapshot of the reference block id.
   * 3- Amount value is non-negative.
   *
>>>>>>> ef76c4e5
   */
  @Test
  public void testTransactionIsCorrect() {
    // Arrange
    /// Transaction
    Transaction transaction = TransactionFixture.newTransaction();

    /// State & Snapshot Mocking
    State mockState = mock(State.class);
    Snapshot mockSnapshot = mock(Snapshot.class);

    Account senderAccount = new AccountFixture(transaction.getSender());
    Account receiverAccount = new AccountFixture(transaction.getReceiver());

    when(mockState.atBlockId(transaction.getReferenceBlockId())).thenReturn(mockSnapshot);
    when(mockSnapshot.getAccount(transaction.getSender())).thenReturn(senderAccount);
    when(mockSnapshot.getAccount(transaction.getReceiver())).thenReturn(receiverAccount);

    /// Verifier
<<<<<<< HEAD
    Validator verifier = new TransactionVerifier(mockState);
=======
    Validator verifier = new TransactionValidator(mockState);
>>>>>>> ef76c4e5

    // Act
    boolean result = verifier.isCorrect(transaction);

    // Assert
    Assertions.assertTrue(result);
  }

  /**
   * Evaluates the transaction validation fails when the reference block has a lower height than the
   * last block of sender account.
   */
  @Test
  public void testTransactionIsNotSound_LowerHeight() {
    // Arrange
    /// Transaction
    Transaction transaction = TransactionFixture.newTransaction();

    /// State & Snapshot Mocking
    State mockState = mock(State.class);
    Snapshot mockTransactionSnapshot = mock(Snapshot.class);
    Snapshot mockSenderAccountSnapshot = mock(Snapshot.class);

    Identifier sender = transaction.getSender();
    Account senderAccount = new AccountFixture(sender);

    when(mockState.atBlockId(transaction.getReferenceBlockId())).thenReturn(mockTransactionSnapshot);
    when(mockTransactionSnapshot.getAccount(sender)).thenReturn(senderAccount);
    when(mockState.atBlockId(senderAccount.getLastBlockId())).thenReturn(mockSenderAccountSnapshot);

    when(mockTransactionSnapshot.getReferenceBlockHeight()).thenReturn(1L);
    when(mockSenderAccountSnapshot.getReferenceBlockHeight()).thenReturn(10L);

    /// Verifier
<<<<<<< HEAD
    Validator verifier = new TransactionVerifier(mockState);
=======
    Validator verifier = new TransactionValidator(mockState);
>>>>>>> ef76c4e5

    // Act
    boolean result = verifier.isSound(transaction);

    // Assert
    Assertions.assertFalse(result);
  }

  /**
   * Evaluates the transaction validation fails when the reference block has an equal height with the
   * last block of sender account.
   */
  @Test
  public void testTransactionIsNotSound_EqualHeight() {
    // Arrange
    /// Transaction
    Transaction transaction = TransactionFixture.newTransaction();

    /// State & Snapshot Mocking
    State mockState = mock(State.class);
    Snapshot mockSnapshot = mock(Snapshot.class);

    Identifier sender = transaction.getSender();
    Account senderAccount = new AccountFixture(sender);

    when(mockState.atBlockId(transaction.getReferenceBlockId())).thenReturn(mockSnapshot);
    when(mockSnapshot.getAccount(sender)).thenReturn(senderAccount);
    when(mockState.atBlockId(senderAccount.getLastBlockId())).thenReturn(mockSnapshot);
    when(mockSnapshot.getReferenceBlockHeight()).thenReturn(1L);


    /// Verifier
<<<<<<< HEAD
    Validator verifier = new TransactionVerifier(mockState);
=======
    Validator verifier = new TransactionValidator(mockState);
>>>>>>> ef76c4e5

    // Act
    boolean result = verifier.isSound(transaction);

    // Assert
    Assertions.assertFalse(result);
  }

  /**
   * Evaluates the transaction validation passes when the reference block has a larger height than the
   * last block of sender account.
   */
  @Test
  public void testTransactionIsSound() {
    // Arrange
    /// Transaction
    Transaction transaction = TransactionFixture.newTransaction();

    /// State & Snapshot Mocking
    State mockState = mock(State.class);
    Snapshot mockTransactionSnapshot = mock(Snapshot.class);
    Snapshot mockSenderAccountSnapshot = mock(Snapshot.class);

    Identifier sender = transaction.getSender();
    Account senderAccount = new AccountFixture(sender);

    when(mockState.atBlockId(transaction.getReferenceBlockId())).thenReturn(mockTransactionSnapshot);
    when(mockTransactionSnapshot.getAccount(sender)).thenReturn(senderAccount);
    when(mockState.atBlockId(senderAccount.getLastBlockId())).thenReturn(mockSenderAccountSnapshot);

    when(mockTransactionSnapshot.getReferenceBlockHeight()).thenReturn(10L);
    when(mockSenderAccountSnapshot.getReferenceBlockHeight()).thenReturn(9L);

    /// Verifier
<<<<<<< HEAD
    Validator verifier = new TransactionVerifier(mockState);
=======
    Validator verifier = new TransactionValidator(mockState);
>>>>>>> ef76c4e5

    // Act
    boolean result = verifier.isSound(transaction);

    // Assert
    Assertions.assertTrue(result);
  }

  /**
   * Evaluates the transaction validation fails when the transaction signature verification against
   * its sender public key fails.
   */
  @Test
  public void testTransactionIsNotAuthenticated() {
    // Arrange
    /// Transaction
    Transaction transaction = TransactionFixture.newTransaction();

    /// State & Snapshot Mocking
    State mockState = mock(State.class);
    Snapshot mockSnapshot = mock(Snapshot.class);

    Identifier sender = transaction.getSender();
    Account senderAccount = new AccountFixture(sender);
    Signature signature = transaction.getSignature();

    when(mockState.atBlockId(transaction.getReferenceBlockId())).thenReturn(mockSnapshot);
    when(mockSnapshot.getAccount(sender)).thenReturn(senderAccount);

    when(mockSnapshot.getAccount(sender).getPublicKey().verifySignature(transaction, signature)).thenReturn(false);

    /// Verifier
<<<<<<< HEAD
    Validator verifier = new TransactionVerifier(mockState);
=======
    Validator verifier = new TransactionValidator(mockState);
>>>>>>> ef76c4e5

    // Act
    boolean result = verifier.isAuthenticated(transaction);

    // Assert
    Assertions.assertFalse(result);
  }

  /**
   * Evaluates the transaction validation passes when the transaction signature verification against
   * its sender public key passes.
   */
  @Test
  public void testTransactionIsAuthenticated() {
    // Arrange
    /// Transaction
    Transaction transaction = TransactionFixture.newTransaction();

    /// State & Snapshot Mocking
    State mockState = mock(State.class);
    Snapshot mockSnapshot = mock(Snapshot.class);
    Identifier sender = transaction.getSender();
    Account senderAccount = new AccountFixture(sender);
    Signature signature = transaction.getSignature();
    when(mockState.atBlockId(transaction.getReferenceBlockId())).thenReturn(mockSnapshot);
    when(mockSnapshot.getAccount(sender)).thenReturn(senderAccount);
    when(mockSnapshot.getAccount(sender).getPublicKey().verifySignature(transaction, signature)).thenReturn(true);

    /// Verifier
<<<<<<< HEAD
    Validator verifier = new TransactionVerifier(mockState);
=======
    Validator verifier = new TransactionValidator(mockState);
>>>>>>> ef76c4e5

    // Act
    boolean result = verifier.isAuthenticated(transaction);

    // Assert
    Assertions.assertTrue(result);
  }

  /**
   * Evaluates the transaction validation fails when the sender balance has a lower amount than the transaction amount.
   */
  @Test
  public void testSenderDoesNotHasEnoughBalance() {
    // Arrange
    /// Transaction
    Transaction transaction = TransactionFixture.newTransaction();

    /// State & Snapshot Mocking
    State mockState = mock(State.class);
    Snapshot mockSnapshot = mock(Snapshot.class);
    Identifier sender = transaction.getSender();
    Account senderAccount = new AccountFixture(sender);
    senderAccount.setBalance(0);

    when(mockState.atBlockId(transaction.getReferenceBlockId())).thenReturn(mockSnapshot);
    when(mockSnapshot.getAccount(sender)).thenReturn(senderAccount);

    /// Verifier
<<<<<<< HEAD
    Validator verifier = new TransactionVerifier(mockState);
=======
    Validator verifier = new TransactionValidator(mockState);
>>>>>>> ef76c4e5

    // Act
    boolean result = verifier.senderHasEnoughBalance(transaction);

    // Assert
    Assertions.assertFalse(result);
  }

  /**
   * Evaluates the transaction validation fails when the sender balance has a greater amount than the transaction amount.
   */
  @Test
  public void testSenderHasEnoughBalance() {
    // Arrange
    /// Transaction
    Transaction transaction = TransactionFixture.newTransaction();

    /// State & Snapshot Mocking
    State mockState = mock(State.class);
    Snapshot mockSnapshot = mock(Snapshot.class);
    Identifier sender = transaction.getSender();
    Account senderAccount = new AccountFixture(sender);
    // sender always having more balance than transaction amount
    senderAccount.setBalance(transaction.getAmount() + 1000);

    when(mockState.atBlockId(transaction.getReferenceBlockId())).thenReturn(mockSnapshot);
    when(mockSnapshot.getAccount(sender)).thenReturn(senderAccount);

    /// Verifier
<<<<<<< HEAD
    Validator verifier = new TransactionVerifier(mockState);
=======
    Validator verifier = new TransactionValidator(mockState);
>>>>>>> ef76c4e5

    // Act
    boolean result = verifier.senderHasEnoughBalance(transaction);

    // Assert
    Assertions.assertTrue(result);
  }

}<|MERGE_RESOLUTION|>--- conflicted
+++ resolved
@@ -30,11 +30,8 @@
     when(mockState.atBlockId(transaction.getReferenceBlockId())).thenReturn(null);
 
     /// Verifier
-<<<<<<< HEAD
-    Validator verifier = new TransactionVerifier(mockState);
-=======
-    Validator verifier = new TransactionValidator(mockState);
->>>>>>> ef76c4e5
+
+    Validator verifier = new TransactionValidator(mockState);
 
     // Act
     boolean result = verifier.isCorrect(transaction);
@@ -56,16 +53,7 @@
     /// State & Snapshot Mocking
     State mockState = mock(State.class);
     Snapshot mockSnapshot = mock(Snapshot.class);
-<<<<<<< HEAD
-    when(mockState.atBlockId(transaction.getReferenceBlockId())).thenReturn(mockSnapshot);
-    when(mockSnapshot.getAccount(transaction.getSender())).thenReturn(null);
-
-    Account receiverAccount = new AccountFixture(transaction.getReceiver());
-    when(mockSnapshot.getAccount(transaction.getReceiver())).thenReturn(receiverAccount);
-
-    /// Verifier
-    Validator verifier = new TransactionVerifier(mockState);
-=======
+
     Account receiverAccount = new AccountFixture(transaction.getReceiver());
 
     when(mockState.atBlockId(transaction.getReferenceBlockId())).thenReturn(mockSnapshot);
@@ -74,7 +62,6 @@
 
     /// Verifier
     Validator verifier = new TransactionValidator(mockState);
->>>>>>> ef76c4e5
 
     // Act
     boolean result = verifier.isCorrect(transaction);
@@ -103,11 +90,7 @@
     when(mockSnapshot.getAccount(transaction.getReceiver())).thenReturn(null);
 
     /// Verifier
-<<<<<<< HEAD
-    Validator verifier = new TransactionVerifier(mockState);
-=======
-    Validator verifier = new TransactionValidator(mockState);
->>>>>>> ef76c4e5
+    Validator verifier = new TransactionValidator(mockState);
 
     // Act
     boolean result = verifier.isCorrect(transaction);
@@ -129,11 +112,7 @@
     /// State & Snapshot Mocking
     State mockState = mock(State.class);
     Snapshot mockSnapshot = mock(Snapshot.class);
-<<<<<<< HEAD
-    when(mockState.atBlockId(transaction.getReferenceBlockId())).thenReturn(mockSnapshot);
-
-=======
->>>>>>> ef76c4e5
+
     Account senderAccount = new AccountFixture(transaction.getSender());
     Account receiverAccount = new AccountFixture(transaction.getReceiver());
 
@@ -142,22 +121,14 @@
     when(mockSnapshot.getAccount(transaction.getReceiver())).thenReturn(receiverAccount);
 
     /// Verifier
-<<<<<<< HEAD
-    Validator verifier = new TransactionVerifier(mockState);
-=======
-    Validator verifier = new TransactionValidator(mockState);
->>>>>>> ef76c4e5
-
-    // Act
-    boolean result = verifier.isCorrect(transaction);
-
-    // Assert
-<<<<<<< HEAD
-=======
+    Validator verifier = new TransactionValidator(mockState);
+
+    // Act
+    boolean result = verifier.isCorrect(transaction);
+
+    // Assert
     // fixture sanity check
     Assertions.assertEquals(0, transaction.getAmount());
-
->>>>>>> ef76c4e5
     Assertions.assertFalse(result);
   }
 
@@ -174,11 +145,7 @@
     /// State & Snapshot Mocking
     State mockState = mock(State.class);
     Snapshot mockSnapshot = mock(Snapshot.class);
-<<<<<<< HEAD
-    when(mockState.atBlockId(transaction.getReferenceBlockId())).thenReturn(mockSnapshot);
-
-=======
->>>>>>> ef76c4e5
+
     Account senderAccount = new AccountFixture(transaction.getSender());
     Account receiverAccount = new AccountFixture(transaction.getReceiver());
 
@@ -187,39 +154,23 @@
     when(mockSnapshot.getAccount(transaction.getReceiver())).thenReturn(receiverAccount);
 
     /// Verifier
-<<<<<<< HEAD
-    Validator verifier = new TransactionVerifier(mockState);
-=======
-    Validator verifier = new TransactionValidator(mockState);
->>>>>>> ef76c4e5
-
-    // Act
-    boolean result = verifier.isCorrect(transaction);
-
-    // Assert
-<<<<<<< HEAD
-=======
+    Validator verifier = new TransactionValidator(mockState);
+    
+    // Act
+    boolean result = verifier.isCorrect(transaction);
+
+    // Assert
     // fixture sanity check
     Assertions.assertTrue(transaction.getAmount() < 0);
-
->>>>>>> ef76c4e5
-    Assertions.assertFalse(result);
-  }
-
-  /**
-<<<<<<< HEAD
-   * Evaluates the transaction validation passes when all conditions, i.e.,
-   * 1- Reference block id is a valid and finalized block.
-   * 2- The sender and receiver both refer to valid accounts at the snapshot of the reference block id.
-   * 3- Amount value is non-negative.
-   * are satisfied.
-=======
+    Assertions.assertFalse(result);
+  }
+
+  /**
    * Evaluates the transaction validation passes when all below conditions are satisfied:
    * 1- Reference block id is a valid and finalized block.
    * 2- The sender and receiver both refer to valid accounts at the snapshot of the reference block id.
    * 3- Amount value is non-negative.
    *
->>>>>>> ef76c4e5
    */
   @Test
   public void testTransactionIsCorrect() {
@@ -239,12 +190,8 @@
     when(mockSnapshot.getAccount(transaction.getReceiver())).thenReturn(receiverAccount);
 
     /// Verifier
-<<<<<<< HEAD
-    Validator verifier = new TransactionVerifier(mockState);
-=======
-    Validator verifier = new TransactionValidator(mockState);
->>>>>>> ef76c4e5
-
+    Validator verifier = new TransactionValidator(mockState);
+    
     // Act
     boolean result = verifier.isCorrect(transaction);
 
@@ -278,11 +225,7 @@
     when(mockSenderAccountSnapshot.getReferenceBlockHeight()).thenReturn(10L);
 
     /// Verifier
-<<<<<<< HEAD
-    Validator verifier = new TransactionVerifier(mockState);
-=======
-    Validator verifier = new TransactionValidator(mockState);
->>>>>>> ef76c4e5
+    Validator verifier = new TransactionValidator(mockState);
 
     // Act
     boolean result = verifier.isSound(transaction);
@@ -315,11 +258,7 @@
 
 
     /// Verifier
-<<<<<<< HEAD
-    Validator verifier = new TransactionVerifier(mockState);
-=======
-    Validator verifier = new TransactionValidator(mockState);
->>>>>>> ef76c4e5
+    Validator verifier = new TransactionValidator(mockState);
 
     // Act
     boolean result = verifier.isSound(transaction);
@@ -354,11 +293,7 @@
     when(mockSenderAccountSnapshot.getReferenceBlockHeight()).thenReturn(9L);
 
     /// Verifier
-<<<<<<< HEAD
-    Validator verifier = new TransactionVerifier(mockState);
-=======
-    Validator verifier = new TransactionValidator(mockState);
->>>>>>> ef76c4e5
+    Validator verifier = new TransactionValidator(mockState);
 
     // Act
     boolean result = verifier.isSound(transaction);
@@ -391,11 +326,7 @@
     when(mockSnapshot.getAccount(sender).getPublicKey().verifySignature(transaction, signature)).thenReturn(false);
 
     /// Verifier
-<<<<<<< HEAD
-    Validator verifier = new TransactionVerifier(mockState);
-=======
-    Validator verifier = new TransactionValidator(mockState);
->>>>>>> ef76c4e5
+    Validator verifier = new TransactionValidator(mockState);
 
     // Act
     boolean result = verifier.isAuthenticated(transaction);
@@ -425,11 +356,7 @@
     when(mockSnapshot.getAccount(sender).getPublicKey().verifySignature(transaction, signature)).thenReturn(true);
 
     /// Verifier
-<<<<<<< HEAD
-    Validator verifier = new TransactionVerifier(mockState);
-=======
-    Validator verifier = new TransactionValidator(mockState);
->>>>>>> ef76c4e5
+    Validator verifier = new TransactionValidator(mockState);
 
     // Act
     boolean result = verifier.isAuthenticated(transaction);
@@ -458,11 +385,7 @@
     when(mockSnapshot.getAccount(sender)).thenReturn(senderAccount);
 
     /// Verifier
-<<<<<<< HEAD
-    Validator verifier = new TransactionVerifier(mockState);
-=======
-    Validator verifier = new TransactionValidator(mockState);
->>>>>>> ef76c4e5
+    Validator verifier = new TransactionValidator(mockState);
 
     // Act
     boolean result = verifier.senderHasEnoughBalance(transaction);
@@ -492,11 +415,7 @@
     when(mockSnapshot.getAccount(sender)).thenReturn(senderAccount);
 
     /// Verifier
-<<<<<<< HEAD
-    Validator verifier = new TransactionVerifier(mockState);
-=======
-    Validator verifier = new TransactionValidator(mockState);
->>>>>>> ef76c4e5
+    Validator verifier = new TransactionValidator(mockState);
 
     // Act
     boolean result = verifier.senderHasEnoughBalance(transaction);
