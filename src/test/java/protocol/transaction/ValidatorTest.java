--- conflicted
+++ resolved
@@ -57,10 +57,8 @@
     /// State & Snapshot Mocking
     State mockState = mock(State.class);
     Snapshot mockSnapshot = mock(Snapshot.class);
-<<<<<<< HEAD
-=======
-
->>>>>>> 0cd1c935
+    Account receiverAccount = AccountFixture.newAccount(transaction.getReceiver());
+
     Account receiverAccount = AccountFixture.newAccount(transaction.getReceiver());
 
     when(mockState.atBlockId(transaction.getReferenceBlockId())).thenReturn(mockSnapshot);
@@ -119,10 +117,9 @@
     /// State & Snapshot Mocking
     State mockState = mock(State.class);
     Snapshot mockSnapshot = mock(Snapshot.class);
-<<<<<<< HEAD
-=======
-
->>>>>>> 0cd1c935
+    Account senderAccount = AccountFixture.newAccount(transaction.getSender());
+    Account receiverAccount = AccountFixture.newAccount(transaction.getReceiver());
+
     Account senderAccount = AccountFixture.newAccount(transaction.getSender());
     Account receiverAccount = AccountFixture.newAccount(transaction.getReceiver());
 
@@ -155,10 +152,9 @@
     /// State & Snapshot Mocking
     State mockState = mock(State.class);
     Snapshot mockSnapshot = mock(Snapshot.class);
-<<<<<<< HEAD
-=======
-
->>>>>>> 0cd1c935
+    Account senderAccount = AccountFixture.newAccount(transaction.getSender());
+    Account receiverAccount = AccountFixture.newAccount(transaction.getReceiver());
+
     Account senderAccount = AccountFixture.newAccount(transaction.getSender());
     Account receiverAccount = AccountFixture.newAccount(transaction.getReceiver());
 
